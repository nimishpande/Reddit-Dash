--- conflicted
+++ resolved
@@ -2,51 +2,6 @@
   "dashboard_info": {
     "title": "Reddit Engagement Dashboard",
     "subtitle": "Skincare & Haircare Communities",
-<<<<<<< HEAD
-    "last_updated": "2025-09-26T04:54:09.430159+00:00",
-    "total_posts": 30,
-    "subreddits_count": 7,
-    "refresh_interval": "2 hours",
-    "run_id": "2025-09-26_04_54",
-    "run_date": "2025-09-26",
-    "run_time": "04_54"
-  },
-  "posts": [
-    {
-      "id": "1nqh178",
-      "title": "Birthday growth check in, 3 years",
-      "content": "I cut my hair short on my 30th birthday (loved it), and I’ve been growing it out since. My 33rd birthday was three days ago. I’ve had two trims since that cut. I also live on a sailboat so my hair takes a beating regularly. Last trim was January 2025.\n\nCurrent routine:\nBiosilk shampoo \nBed head Resurrection conditioner\nWells intense fusion mask on wash days (every 5-7 days) \n\nIt’s a Ten Keratin leave in \n\nbrush with Denman, plop in a cotton t shirt for thirty mins, air dry while playing Zelda \n",
-      "content_preview": "I cut my hair short on my 30th birthday (loved it), and I’ve been growing it out since. My 33rd birthday was three days ago. I’ve had two trims since ...",
-      "content_length": 499,
-      "subreddit": "curlyhair",
-      "subreddit_color": "#ff6b35",
-      "subreddit_display": "r/curlyhair",
-      "url": "https://reddit.com/r/curlyhair/comments/1nqh178/birthday_growth_check_in_3_years/",
-      "score": 912,
-      "comments": 12,
-      "engagement_score": 924,
-      "created_utc": 1758830605.0,
-      "age_human": "8h ago",
-      "age_seconds": 31844.43016409874,
-      "author": "kittyykikii",
-      "has_images": true,
-      "image_urls": [
-        {
-          "url": "https://preview.redd.it/xeu7kv9eadrf1.jpeg?auto=webp&s=3fc6852d6363b76bb563c5af176eab47cdeb02a8",
-          "width": 4320,
-          "height": 4320,
-          "type": "preview"
-        }
-      ],
-      "image_count": 1,
-      "flair": "Before &amp; After",
-      "is_self": false,
-      "permalink": "/r/curlyhair/comments/1nqh178/birthday_growth_check_in_3_years/",
-      "relevance_score": 100,
-      "combined_score": 235.27090804101528,
-      "engagement_score_original": 924,
-      "opportunity_rating": "high",
-=======
     "last_updated": "2025-10-03T14:07:46.610557+00:00",
     "total_posts": 6,
     "subreddits_count": 1,
@@ -83,82 +38,13 @@
       "combined_score": 18.282199200525326,
       "engagement_score_original": 4,
       "opportunity_rating": "low",
->>>>>>> cf473de8
-      "context": {
-        "triggered_keywords": [
-          "shampoo",
-          "routine",
-          "conditioner"
-        ],
-        "help_type": "routine_help",
-        "help_type_confidence": 0.1,
-        "expertise_match": [
-          "skincare routine",
-          "vitamin c serum",
-          "hair loss treatment",
-          "curly hair care",
-          "hair growth",
-          "hair oils",
-          "skincare",
-          "haircare"
-        ],
-        "response_angles": [
-          "Share your personal routine experience",
-          "Suggest a step-by-step routine based on their skin type",
-          "Recommend products for each step"
-        ],
-        "urgency_level": "low",
-        "competition_analysis": {
-          "comment_count": 12,
-          "engagement_level": "high",
-          "response_opportunity": "moderate"
-        },
-        "confidence_score": 1.0,
-        "response_suggestions": [
-          "General match - provide helpful information and ask questions to understand their needs better",
-          "Your expertise in skincare routine, vitamin c serum is highly relevant",
-          "Consider these approaches: Share your personal routine experience, Suggest a step-by-step routine based on their skin type"
-        ]
-      }
-    },
-    {
-<<<<<<< HEAD
-      "id": "1nqmz6b",
-      "title": "does blonde suit me?",
-      "content": "i really wanna do something drastic with my hair possibly go super short curls with bangs but i wanna dye it blonde- the first photo i used As I Am hair wax and i was obsessed with it in high school- second two photos are my natural hair color- \n\n\nmy hair routine ( love beauty &amp; planet - shampoo + conditioner) For styling I use Eco gel and whatever leave in conditioner i stole from my sibling i do finger coiling along with a detangler brush ",
-      "content_preview": "i really wanna do something drastic with my hair possibly go super short curls with bangs but i wanna dye it blonde- the first photo i used As I Am ha...",
-      "content_length": 449,
-      "subreddit": "curlyhair",
-      "subreddit_color": "#ff6b35",
-      "subreddit_display": "r/curlyhair",
-      "url": "https://reddit.com/r/curlyhair/comments/1nqmz6b/does_blonde_suit_me/",
-      "score": 97,
-      "comments": 23,
-      "engagement_score": 120,
-      "created_utc": 1758845658.0,
-      "age_human": "4h ago",
-      "age_seconds": 16791.432698965073,
-      "author": "imtoohightoo",
-      "has_images": true,
-      "image_urls": [
-        {
-          "url": "https://preview.redd.it/vo7eo4u5jerf1.jpg?width=1840&format=pjpg&auto=webp&s=9cb9d6b4a42667b7ec98676ef2bf16699d7f6fbb",
-          "width": 1840,
-          "height": 2448,
-          "type": "gallery"
-        },
-        {
-          "url": "https://preview.redd.it/0f2z76u5jerf1.jpg?width=3061&format=pjpg&auto=webp&s=0816f147acbcbd5b2a5e8770ae0eab1d0e28802e",
-          "width": 3061,
-          "height": 3029,
-          "type": "gallery"
-        },
-        {
-          "url": "https://preview.redd.it/ecayc1u5jerf1.jpg?width=843&format=pjpg&auto=webp&s=5b7f122106b05ade4abcfe07e5a75850cedbc323",
-          "width": 843,
-          "height": 743,
-          "type": "gallery"
-=======
+      "context": {
+        "help_type": "general",
+        "expertise_match": [],
+        "confidence_score": 0.0
+      }
+    },
+    {
       "id": "1nvz0mu",
       "title": "Please help me! 35F wedding in December",
       "content": "What treatments/products would you use if you had my skin?\n\nI've been using a prescription gel that my gp prescribed for rosacea and getting a lactic acid peel monthly from my beautician. \n\nNothing is working - I can't get married with this face!",
@@ -182,242 +68,23 @@
           "width": 2556,
           "height": 3408,
           "type": "preview"
->>>>>>> cf473de8
-        }
-      ],
-      "image_count": 3,
-      "flair": "Discussion",
-      "is_self": false,
-<<<<<<< HEAD
-      "permalink": "/r/curlyhair/comments/1nqmz6b/does_blonde_suit_me/",
-      "relevance_score": 100,
-      "combined_score": 38.53857265228695,
-      "engagement_score_original": 120,
-      "opportunity_rating": "high",
-      "context": {
-        "triggered_keywords": [
-          "shampoo",
-          "routine",
-          "beauty",
-          "conditioner"
-        ],
-        "help_type": "routine_help",
-        "help_type_confidence": 0.1,
-        "expertise_match": [
-          "skincare routine",
-          "vitamin c serum",
-          "pH balance",
-          "hair loss treatment",
-          "curly hair care",
-          "hair growth",
-          "hair oils",
-          "skincare",
-          "haircare"
-        ],
-        "response_angles": [
-          "Share your personal routine experience",
-          "Suggest a step-by-step routine based on their skin type",
-          "Recommend products for each step"
-        ],
-        "urgency_level": "low",
-        "competition_analysis": {
-          "comment_count": 23,
-          "engagement_level": "high",
-          "response_opportunity": "limited"
-        },
-        "confidence_score": 1.0,
-        "response_suggestions": [
-          "General match - provide helpful information and ask questions to understand their needs better",
-          "Your expertise in skincare routine, vitamin c serum is highly relevant",
-          "Consider these approaches: Share your personal routine experience, Suggest a step-by-step routine based on their skin type"
-        ]
-      }
-    },
-    {
-      "id": "1nqjwr1",
-      "title": "Getting tired with my hair, don’t know if I should cut it or do something else",
-      "content": "My hair is so huge and I’m getting so tired of it, not sure what to do\n\nMy routine includes washing my hair every other day with Garnier Whole Blends Honey shampoo and conditioner. I then use Marc Anthony leave in conditioner and Moroccan curl cream. Afterwards I use a gel to create a cast and then diffuse. In the picture attached I had used the Got2B ultra glued gel. \n\nI just can’t stand my hair sometimes. I have SO much hair and I feel like I look like a curly beast or Hagrid or something. My hair in the picture isn’t even completely dry and there’s some at the back. I feel like I could deal with the frizz and curls if I didn’t have soooo much hair. \n\nI cut it to above my shoulders two years ago, so I’ve been growing it out for a bit over two years. I want to get it cut short again but I’m scared I’ll regret it cuz I always end up regretting cutting my hair short and I keep hearing it doesn’t suit round faces like mine. \n\nI really don’t know what to do, I keep just wearing my hair up in a wet, slicked back bun which I know isn’t good for it. Does anyone have any tips or ideas? Thank you and sorry for all the complaining 🥹🥹🥹\n\nMODS: I am asking for advice on my CURLY hair and how to embrace it/what to do with it. Please stop deleting my post and saying I’m not embracing my curls 🫠🫠🫠",
-      "content_preview": "My hair is so huge and I’m getting so tired of it, not sure what to do\n\nMy routine includes washing my hair every other day with Garnier Whole Blends ...",
-      "content_length": 1303,
-      "subreddit": "curlyhair",
-      "subreddit_color": "#ff6b35",
-      "subreddit_display": "r/curlyhair",
-      "url": "https://reddit.com/r/curlyhair/comments/1nqjwr1/getting_tired_with_my_hair_dont_know_if_i_should/",
-      "score": 75,
-      "comments": 23,
-      "engagement_score": 98,
-      "created_utc": 1758837510.0,
-      "age_human": "6h ago",
-      "age_seconds": 24939.43320608139,
-      "author": "iza23141",
-      "has_images": true,
-      "image_urls": [
-        {
-          "url": "https://preview.redd.it/o7cwz8mxudrf1.jpg?width=1576&format=pjpg&auto=webp&s=1b32523e93c1a18e7e8309c7a23dc6b51108c0de",
-          "width": 1576,
-          "height": 2100,
-          "type": "gallery"
-        },
-        {
-          "url": "https://preview.redd.it/48ylx7mxudrf1.jpg?width=1576&format=pjpg&auto=webp&s=9f709cc456e82d61e1e678a6be7856d4a6e4ffec",
-          "width": 1576,
-          "height": 2100,
-          "type": "gallery"
-        }
-      ],
-      "image_count": 2,
-      "flair": "Help!",
-      "is_self": false,
-      "permalink": "/r/curlyhair/comments/1nqjwr1/getting_tired_with_my_hair_dont_know_if_i_should/",
-      "relevance_score": 100,
-      "combined_score": 31.140651766396786,
-      "engagement_score_original": 98,
-      "opportunity_rating": "high",
-      "context": {
-        "triggered_keywords": [
-          "shampoo",
-          "routine",
-          "conditioner",
-          "curly hair"
-        ],
-        "help_type": "hair_concern",
-        "help_type_confidence": 0.2,
-        "expertise_match": [
-          "skincare routine",
-          "sensitive skin",
-          "vitamin c serum",
-          "skin barrier repair",
-          "hair loss treatment",
-          "curly hair care",
-          "hair growth",
-          "hair oils",
-          "skincare",
-          "haircare",
-          "problem-solving"
-        ],
-        "response_angles": [
-          "Share your hair care experience",
-          "Suggest products for their hair type",
-          "Recommend professional consultation if needed"
-        ],
-        "urgency_level": "low",
-        "competition_analysis": {
-          "comment_count": 23,
-          "engagement_level": "high",
-          "response_opportunity": "limited"
-        },
-        "confidence_score": 1.0,
-        "response_suggestions": [
-          "General match - provide helpful information and ask questions to understand their needs better",
-          "Your expertise in skincare routine, sensitive skin is highly relevant",
-          "Consider these approaches: Share your hair care experience, Suggest products for their hair type"
-        ]
-      }
-    },
-    {
-      "id": "1ng1p5g",
-      "title": "A summary of all current research and opinion on variations in porosity in healthy hair",
-      "content": "This is a rabbithole I went down because I made one of the more popular porosity quizzes online and it has normal, low, and high porosity. Then I realized most scientific experts on hair only recognize essentially two porosities: damaged (high) and undamaged (low). Like this on the[ beauty brains blog:](https://thebeautybrains.com/2012/02/how-can-i-test-my-hair-porosity/)\n \n&gt; Porosity is an indicator of how damaged your hair is. The “pores” are really tiny cracks in the protein structure that weaken hair’s natural defenses. Porous hair has increased moisture loss, lower natural lipid content, and is more prone to breakage and split ends.\n\nIt is recognized that in long hair, even if the hair is overall not damaged, the ends are generally higher porosity due to weathering (Nanomechanical characterization of human hair using nanoindentation and SEM. Ultramicroscopy. doi:10.1016/j.ultramic.2005.06.033). So that would greatly simplify my quiz! I'd just ask if your hair was damaged and/or long.\n\nBut that does leave a conundrum which is that people have reported variations in porosity in healthy hair, and even scientists have written about the phenomenon\n\n- Dr. Ali Syed, a cosmetic chemist, in non published research (at least I can't find it) [presented at a conference](https://www.cosmeticsandtoiletries.com/news/event-coverage/news/21952761/society-of-cosmetic-chemists-scc-meeting-dives-into-industry-diversity-with-curly-hair-research-and-the-rd-approach) said his team found \"An increase in fiber porosity was observed as the hair fiber increased in degree of curl.\"\n- Dr. Crystal Porter, a hair scientist, [in an interview with the Ecowell podcast](https://www.theecowell.com/podcast/crystal) said porosity increases with increased curl (thanks to /u/veglove for telling me about this)\n- Dr. Trefor Evans [speculated that differences in porosity could account the phenomenon that some hair seems resistant to treatments like perms](https://www.cosmeticsandtoiletries.com/testing/efficacy/article/21836483/modifying-hairs-structure-from-the-inside)\n- The one exception to the curly = lower porosity, Dr. Michelle Gaines, a physicist who studies hair, said curly hair was [lower porosity in an interview](https://physics.aps.org/articles/v16/65)\n\nBut what Dr. Gaines says afterwards perhaps hints at the complexity of the issue: \"kinkier hair has a harder time \nbecoming saturated with water.\"\n\n## The studies\n\nI started reading papers that studied the permeability of hair to water vapor, and it turns out that there is variation in different hair samples, but it can differ between\n- absorption: absorbing water\n- desorption: releasing water\n\nThe speed of these processes can be expressed by measurements like diffusion velocity (roughly how fast the process happens, like how fast it absorbs water). If I'm wrong about this LMK because this stuff is very specialized and I'm not a physicist or chemist. Also keep in mind that ALL this research is done in relation to water in the air (humidity), not liquid water or products.\n\nIncidentally this is also an example of where it's hard to search the scientific literature or ask AI LLMs like ChatGPT, because most of these papers talk about permeability and diffusion rather than using \"porosity\".\n\nThe main papers on this are from a group in Spain studying lipids in the hair, which they theorize is related to permeability. Three of the papers compare ethnic differences, with samples labeled African, Caucasian, and Asian. Now I'm sure your spidey senses are tingling thinking of all the problems with this, but we'll get to this later.\n\n- The influence of hair lipids in ethnic hair properties\n- Lipid distribution on ethnic hairs by Fourier transform infrared synchrotron spectroscopy\n- Ethnic hair: Thermoanalytical and spectroscopic differences\n\nIn general they found African hair was the most permeable, Asian hair had some differences in Caucasian hair related to how it reacted to humidity changes, but the differences in velocity in those two groups was not statistically significant.\n\nThe last paper from this group is [Lipid loses and barrier function modifications of the brown-to- white hair transition](https://pubmed.ncbi.nlm.nih.gov/30758871/) compared two colors of Caucasian hair: brown and white (greying hair, not people born with white hair). It found that the white hair was higher porosity. I did not find in the paper any mention of statistical significance though.\n\nFinally there is a recent paper from a team I think at the L'Oreal labs [Role of Lipids in Water Permeation of Different Curl Pattern Hair Types ](https://www.mdpi.com/2079-9284/12/5/193). If you only want to read one of these papers, this is the easiest to read IMHO and it's open access. \n\nL'Oreal has its own system of curl typing with type 1 being completely straight. The samples here were\n- Caucasian type 3 hair from 3 individuals\n- Asian type 2 hair  from 3 individuals\n\nThey found statistically significant differences, with the Asian hair having lower water absorption at all humidities. But then it gets complicated: the Caucasian hair had higher diffusion at low humidities, and lower at high humidities. The Asian samples were the opposite. So basically even if porosity are real, they would be more complicated then just \"normal\" and \"low\" porosity. They would be related to other factors like humidity, and potentially be different between absorption and desorption. \n\n## Expert analysis of the studies\nNow the Spanish studies have many flaws, which are pointed out by Dr. Elsabe Cloete and her team in South Africa in probably the most readable paper I'm going to mention (+open access): [The what, why and how of curly hair: a review](https://royalsocietypublishing.org/doi/10.1098/rspa.2019.0516)\n\n&gt; A group of Spanish researchers investigating lipid contents in various hair types [18,40,102] has reported (among many findings) that African hair has the greatest amount of exogenous lipids with lower permeability than European and Asian hair. It was shown that, after depletion of exogenous lipids, absorption kinetics remained constant, but desorption kinetics changed, leading to a loss of total moisture content. On the other hand, depletion of endogenous lipids promoted lower water permeability. The European and Asian hair used in the mentioned Spanish studies [18,40,102] appears to be straight, or almost straight. Furthermore, fibres were acquired commercially, and there is no indication of the size of the donor sample pools from the reported literature. It is therefore impossible to determine whether these important findings are generally true for specific racial groups, or whether they are phenotypical. A recent study [105] by the same group, where different colour hair from the same racial group was subjected to similar investigations, seems to point to a phenotypical rather than racial origin. Results showed a significant difference in cuticle lipid content, as well as different absorption/desorption dynamics between the white and brown hair. White fibres exhibited decreased absorption capacity and increased rate of permeability. This raises a question about how these observations would differ between fibres of different curliness in the same population. Considering that certain fibre features, previously attributed to race, were later found to be attributable to fibre shape, there is a strong likelihood that lipid distribution may have a phenotypical, rather than racial, nature. If true, it would not be irrational to suggest dissimilarities in biochemical environment (among curly and non-curly fibres) that would affect absorption. \n\nBasically:\n* We don’t really know enough about where the hair samples came from\n* The only curly hair tested was African hair\n* In the past, some things people thought were about race actually turned out to just be about curliness\n* So it might not be “African hair = more permeable,” but instead “curly hair = more permeable”\n\n## Conclusion\nSo to conclude there is some evidence of porosity variation in healthy human hair, but the significance and cause is yet unknown and is likely different in different contexts like different humidities or releasing vs. absorbing water. It may be related to ethnicity and hair color (grey/white hair specifically). But overall there just aren't a lot of studies on the subject and the ones we have are pretty limited.\n\nTri-Princeton research institute has some industry research in their library but it's not accessible to me (I have University access but their access is limited to mostly cosmetics and chemical companies). I would love to get access to their stuff and applied for a paid individual membership but it hasn't been approved and I'm not sure it will be since I'm just a rando.\n\nIf any of you have any thoughts or corrections I'd love to here them!\n",
-      "content_preview": "This is a rabbithole I went down because I made one of the more popular porosity quizzes online and it has normal, low, and high porosity. Then I real...",
-      "content_length": 8861,
-      "subreddit": "HaircareScience",
-      "subreddit_color": "#00c851",
-      "subreddit_display": "r/HaircareScience",
-      "url": "https://reddit.com/r/HaircareScience/comments/1ng1p5g/a_summary_of_all_current_research_and_opinion_on/",
-      "score": 79,
-      "comments": 2,
-      "engagement_score": 81,
-      "created_utc": 1757780474.0,
-      "age_human": "12d ago",
-      "age_seconds": 1081975.434041977,
-      "author": "sudosussudio",
-      "has_images": false,
-      "image_urls": [],
-      "image_count": 0,
-      "flair": "Research Highlight",
-      "is_self": true,
-      "permalink": "/r/HaircareScience/comments/1ng1p5g/a_summary_of_all_current_research_and_opinion_on/",
-      "relevance_score": 100,
-      "combined_score": 17.099999999999998,
-      "engagement_score_original": 81,
-=======
+        }
+      ],
+      "image_count": 1,
+      "flair": "Skincare",
+      "is_self": false,
       "permalink": "/r/skincareaddictsindia/comments/1nvz0mu/please_help_me_35f_wedding_in_december/",
       "relevance_score": 24,
       "combined_score": 11.0,
       "engagement_score_original": 19,
->>>>>>> cf473de8
-      "opportunity_rating": "low",
-      "context": {
-        "triggered_keywords": [
-          "products",
-          "pores",
-          "beauty",
-          "curly hair"
-        ],
-        "help_type": "troubleshooting",
-        "help_type_confidence": 0.5,
-        "expertise_match": [
-          "acne treatment",
-          "product recommendations",
-          "vitamin c serum",
-          "hyperpigmentation treatment",
-          "skin barrier repair",
-          "pH balance",
-          "hair loss treatment",
-          "scalp health",
-          "curly hair care",
-          "hair growth",
-          "protein treatments",
-          "hair oils",
-          "haircare",
-          "scientific",
-          "product",
-          "problem-solving"
-        ],
-        "response_angles": [
-          "Share how you solved a similar problem",
-          "Suggest diagnostic questions to ask",
-          "Recommend gentle solutions to try first"
-        ],
-        "urgency_level": "medium",
-        "competition_analysis": {
-          "comment_count": 2,
-          "engagement_level": "low",
-          "response_opportunity": "good"
-        },
-        "confidence_score": 1.0,
-        "response_suggestions": [
-          "Moderate match for troubleshooting - share relevant experience and ask clarifying questions",
-          "Your expertise in acne treatment, product recommendations is highly relevant",
-          "Consider these approaches: Share how you solved a similar problem, Suggest diagnostic questions to ask"
-        ]
-      }
-    },
-    {
-<<<<<<< HEAD
-      "id": "1nq6o02",
-      "title": "BOJ Revive Eye Serum – 1.5 Years of Use",
-      "content": "Hi everyone! Sharing my detailed experience with the Beauty of Joseon Revive Eye Serum after using it consistently for 1.5 years. \n\nBefore &amp; After:\n\t•\tFirst pic: September 2023\n\t•\tSecond pic: September 2025\n\t•\tOver time, I’ve definitely seen a noticeable reduction in dark circles. The under-eye area looks brighter and more even-toned compared to when I started.\n\nUsage &amp; Longevity:\n\t•\tYou only need the tiniest amount — literally a pin drop per eye.\n\t•\tA single tube lasted me well over a year, so it’s amazing value for money in terms of product lifespan.\n\nPros:\n\t•\tDark circles improved visibly over the long term.\n\t•\tLightweight, layers easily under moisturizer or makeup.\n\t•\tVery economical since a little goes a long way.\n\nCons:\n\t•\tOn its own, I found it a bit drying, and on some days, it caused mild stinging/irritation.\n\t•\tIt didn’t do much for my under-eye fine lines . I didn’t notice any real smoothing effect there.\n\t•\tWorks best when paired with something hydrating.\n\nHow I made it work:\n\t•\tI always layered it with La Roche-Posay Cicaplast Baume afterward. The baume really helped with dryness and barrier repair, but even with that, I didn’t see much change in my under-eye lines.\n\nFinal Thoughts:\n\t•\tIf your main concern is dark circles and pigmentation, this is worth considering, my before/after shows the difference.\n\t•\tIf you’re looking for hydration or line reduction, it’s not the most effective. You’ll definitely need to pair it with a richer moisturizer or eye cream.\n\t•\tOverall, I’d recommend it for its brightening effect and value for money, but with the caveat that it’s not a one-stop solution for all under-eye issues.\n\nDisclaimer: I drafted this review myself and used ChatGPT just to polish the wording.",
-      "content_preview": "Hi everyone! Sharing my detailed experience with the Beauty of Joseon Revive Eye Serum after using it consistently for 1.5 years. \n\nBefore &amp; After...",
-      "content_length": 1746,
-      "subreddit": "IndianSkincareAddicts",
-      "subreddit_color": "#ff4500",
-      "subreddit_display": "r/IndianSkincareAddicts",
-      "url": "https://reddit.com/r/IndianSkincareAddicts/comments/1nq6o02/boj_revive_eye_serum_15_years_of_use/",
-      "score": 54,
-      "comments": 26,
-      "engagement_score": 80,
-      "created_utc": 1758806625.0,
-      "age_human": "15h ago",
-      "age_seconds": 55824.43760204315,
-      "author": "Cracked_compass_20",
-      "has_images": true,
-      "image_urls": [
-        {
-          "url": "https://preview.redd.it/sxhntt93bbrf1.jpeg?auto=webp&s=05716fd2d194e5f44594dc7f51e84a0574c3fc63",
-          "width": 1048,
-          "height": 328,
-=======
+      "opportunity_rating": "low",
+      "context": {
+        "help_type": "general",
+        "expertise_match": [],
+        "confidence_score": 0.0
+      }
+    },
+    {
       "id": "1nvysq1",
       "title": "Does raw honey help with acne?",
       "content": "For the past few months I’ve been using Cera Ve Hydrating facial cleanser and intensive moisturizing lotion. Someone recommended me to use those products and it’ll help my acne but it never did, Only a little bit. Someone told me it’s probably because I’m going through puberty which is maybe probably true because I’m 51🔄I’ve been scrolling thru TikTok and videos pop up talking about raw honey is the best way to get rid of acne. If anyone has information to get rid of acne please tell me so I can get rid of it.",
@@ -440,1220 +107,24 @@
           "url": "https://preview.redd.it/eii7xgvvznsf1.jpeg?auto=webp&s=e1fa66bc6b9d45e3f128dc98e6da3d2b9d692aeb",
           "width": 1320,
           "height": 2346,
->>>>>>> cf473de8
           "type": "preview"
         }
       ],
       "image_count": 1,
-<<<<<<< HEAD
-      "flair": "I Followed Posting Rules",
-      "is_self": false,
-      "permalink": "/r/IndianSkincareAddicts/comments/1nq6o02/boj_revive_eye_serum_15_years_of_use/",
-      "relevance_score": 100,
-      "combined_score": 13.8,
-      "engagement_score_original": 80,
-      "opportunity_rating": "low",
-      "context": {
-        "triggered_keywords": [
-          "hydration",
-          "fine lines",
-          "beauty"
-        ],
-        "help_type": "troubleshooting",
-        "help_type_confidence": 0.4,
-        "expertise_match": [
-          "product recommendations",
-          "vitamin c serum",
-          "skin barrier repair",
-          "skincare",
-          "product",
-          "problem-solving"
-        ],
-        "response_angles": [
-          "Share how you solved a similar problem",
-          "Suggest diagnostic questions to ask",
-          "Recommend gentle solutions to try first"
-        ],
-        "urgency_level": "low",
-        "competition_analysis": {
-          "comment_count": 26,
-          "engagement_level": "high",
-          "response_opportunity": "limited"
-        },
-        "confidence_score": 1.0,
-        "response_suggestions": [
-          "General match - provide helpful information and ask questions to understand their needs better",
-          "Your expertise in product recommendations, vitamin c serum is highly relevant",
-          "Consider these approaches: Share how you solved a similar problem, Suggest diagnostic questions to ask"
-        ]
-      }
-    },
-    {
-      "id": "1nqpn4v",
-      "title": "I have no idea way i’m doing or why my hair looks bad",
-      "content": "Hello,\n\nI have been growing out my hair for ~2 years now and i have no idea why it looks absolutely terrible. I know I’m doing something wrong but I don’t know what it is. I believe it’s truly some variety of curly? I wash my hair with shampoo and conditioner and brush it, but it grows into this frizzy, damaged(??) mess. I would appreciate advice on anything from lifestyle changes to products to routine issues.",
-      "content_preview": "Hello,\n\nI have been growing out my hair for ~2 years now and i have no idea why it looks absolutely terrible. I know I’m doing something wrong but I d...",
-      "content_length": 414,
-      "subreddit": "curlyhair",
-      "subreddit_color": "#ff6b35",
-      "subreddit_display": "r/curlyhair",
-      "url": "https://reddit.com/r/curlyhair/comments/1nqpn4v/i_have_no_idea_way_im_doing_or_why_my_hair_looks/",
-      "score": 3,
-      "comments": 14,
-      "engagement_score": 17,
-      "created_utc": 1758853390.0,
-      "age_human": "2h ago",
-      "age_seconds": 9059.438569068909,
-      "author": "Turbulent-Day-6020",
-      "has_images": true,
-      "image_urls": [
-        {
-          "url": "https://preview.redd.it/v5w0ckj36frf1.jpg?width=2316&format=pjpg&auto=webp&s=ad1533c0bcbb9fc0a4a27eacb4eeadf54ad0946b",
-          "width": 2316,
-          "height": 3088,
-          "type": "gallery"
-        },
-        {
-          "url": "https://preview.redd.it/uaw68cj36frf1.jpg?width=1636&format=pjpg&auto=webp&s=a5f7d1010373ace97458272549296e0ad255023c",
-          "width": 1636,
-          "height": 2181,
-          "type": "gallery"
-        }
-      ],
-      "image_count": 2,
-      "flair": "Help!",
-      "is_self": false,
-      "permalink": "/r/curlyhair/comments/1nqpn4v/i_have_no_idea_way_im_doing_or_why_my_hair_looks/",
-      "relevance_score": 100,
-      "combined_score": 13.60621211140465,
-      "engagement_score_original": 17,
-      "opportunity_rating": "low",
-      "context": {
-        "triggered_keywords": [
-          "shampoo",
-          "products",
-          "routine",
-          "conditioner"
-        ],
-        "help_type": "hair_concern",
-        "help_type_confidence": 0.4,
-        "expertise_match": [
-          "skincare routine",
-          "product recommendations",
-          "vitamin c serum",
-          "hair loss treatment",
-          "curly hair care",
-          "hair growth",
-          "hair oils",
-          "skincare",
-          "haircare",
-          "product",
-          "problem-solving"
-        ],
-        "response_angles": [
-          "Share your hair care experience",
-          "Suggest products for their hair type",
-          "Recommend professional consultation if needed"
-        ],
-        "urgency_level": "low",
-        "competition_analysis": {
-          "comment_count": 14,
-          "engagement_level": "high",
-          "response_opportunity": "moderate"
-        },
-        "confidence_score": 1.0,
-        "response_suggestions": [
-          "General match - provide helpful information and ask questions to understand their needs better",
-          "Your expertise in skincare routine, product recommendations is highly relevant",
-          "Consider these approaches: Share your hair care experience, Suggest products for their hair type"
-        ]
-      }
-    },
-    {
-      "id": "1nqmpsw",
-      "title": "New to curly hair- routine help??",
-      "content": "Okay so I’m new to the curly hair community. I finished chemo and my hair has been growing back super curly! I have no idea how to tame it. Any advice? Especially on how to deal with cowlicks? \nThanks!! 💕🙏\n\nRoutine: \n\n- Rootstim Biotin shampoo \n- Mielle rosemary oil\n- air dry hair after shower \n\n",
-      "content_preview": "Okay so I’m new to the curly hair community. I finished chemo and my hair has been growing back super curly! I have no idea how to tame it. Any advice...",
-      "content_length": 297,
-      "subreddit": "curlyhair",
-      "subreddit_color": "#ff6b35",
-      "subreddit_display": "r/curlyhair",
-      "url": "https://reddit.com/r/curlyhair/comments/1nqmpsw/new_to_curly_hair_routine_help/",
-      "score": 8,
-      "comments": 9,
-      "engagement_score": 17,
-      "created_utc": 1758844936.0,
-      "age_human": "4h ago",
-      "age_seconds": 17513.43893289566,
-      "author": "Good-Kangaroo-8555",
-      "has_images": true,
-      "image_urls": [
-        {
-          "url": "https://preview.redd.it/fiwo8d40herf1.jpg?width=428&format=pjpg&auto=webp&s=11cab219f2bb2a578ecd893ab85cedea6479d86a",
-          "width": 428,
-          "height": 428,
-          "type": "gallery"
-        },
-        {
-          "url": "https://preview.redd.it/8mhowd40herf1.jpg?width=507&format=pjpg&auto=webp&s=6a0b1ef01f28140c7676f4f7d7c9ce8f61f53fd0",
-          "width": 507,
-          "height": 603,
-          "type": "gallery"
-        },
-        {
-          "url": "https://preview.redd.it/75fblg40herf1.jpg?width=2017&format=pjpg&auto=webp&s=b1d2784bdb937d22931c179ca46211e52c92e548",
-          "width": 2017,
-          "height": 2545,
-          "type": "gallery"
-        },
-        {
-          "url": "https://preview.redd.it/adpv0k40herf1.jpg?width=1982&format=pjpg&auto=webp&s=a64a1cc7b8afe05cc9090b9265d64e4eff0f8563",
-          "width": 1982,
-          "height": 2581,
-          "type": "gallery"
-        },
-        {
-          "url": "https://preview.redd.it/owsmji40herf1.jpg?width=2108&format=pjpg&auto=webp&s=170ef4ddcbef53488dfccb1fe6eb99bb596a0560",
-          "width": 2108,
-          "height": 2606,
-          "type": "gallery"
-        }
-      ],
-      "image_count": 5,
-      "flair": "Help!",
-      "is_self": false,
-      "permalink": "/r/curlyhair/comments/1nqmpsw/new_to_curly_hair_routine_help/",
-      "relevance_score": 100,
-      "combined_score": 13.554071150780828,
-      "engagement_score_original": 17,
-      "opportunity_rating": "low",
-      "context": {
-        "triggered_keywords": [
-          "shampoo",
-          "routine",
-          "curly hair"
-        ],
-        "help_type": "hair_concern",
-        "help_type_confidence": 0.4,
-        "expertise_match": [
-          "skincare routine",
-          "vitamin c serum",
-          "hair loss treatment",
-          "curly hair care",
-          "hair growth",
-          "hair oils",
-          "skincare",
-          "haircare",
-          "problem-solving"
-        ],
-        "response_angles": [
-          "Share your hair care experience",
-          "Suggest products for their hair type",
-          "Recommend professional consultation if needed"
-        ],
-        "urgency_level": "low",
-        "competition_analysis": {
-          "comment_count": 9,
-          "engagement_level": "medium",
-          "response_opportunity": "moderate"
-        },
-        "confidence_score": 1.0,
-        "response_suggestions": [
-          "General match - provide helpful information and ask questions to understand their needs better",
-          "Your expertise in skincare routine, vitamin c serum is highly relevant",
-          "Consider these approaches: Share your hair care experience, Suggest products for their hair type"
-        ]
-      }
-    },
-    {
-      "id": "1nqhu3z",
-      "title": "Haircut advice &amp; opinions",
-      "content": "Soo last 3 photos are what I asked for. I have fine straight hair but I have quite a bit of hair. When I blow it out it gets really big &amp; volumized like my example photos so I figured it was doable. I asked for layers like this without making my hair look thin. Is it just that it isn't styled or did the hairstylist totally miss the mark? Does it look ok or should I get it fixed? If fixed what do I ask for?",
-      "content_preview": "Soo last 3 photos are what I asked for. I have fine straight hair but I have quite a bit of hair. When I blow it out it gets really big &amp; volumize...",
-      "content_length": 413,
-      "subreddit": "beauty",
-      "subreddit_color": "#f39c12",
-      "subreddit_display": "r/beauty",
-      "url": "https://reddit.com/r/beauty/comments/1nqhu3z/haircut_advice_opinions/",
-      "score": 30,
-      "comments": 21,
-      "engagement_score": 51,
-      "created_utc": 1758832450.0,
-      "age_human": "8h ago",
-      "age_seconds": 29999.439237117767,
-      "author": "Annual-Yesterday9377",
-      "has_images": true,
-      "image_urls": [
-        {
-          "url": "https://preview.redd.it/v0sidiqufdrf1.jpg?width=2048&format=pjpg&auto=webp&s=fd9aff1397632e8609b5f41ae2c53b40413a6c21",
-          "width": 2048,
-          "height": 2048,
-          "type": "gallery"
-        },
-        {
-          "url": "https://preview.redd.it/g3dmiiqufdrf1.jpg?width=2048&format=pjpg&auto=webp&s=514b88e7715e83279c581e476f4d3dcfd71c1f02",
-          "width": 2048,
-          "height": 2048,
-          "type": "gallery"
-        }
-      ],
-      "image_count": 2,
-      "flair": null,
-      "is_self": false,
-      "permalink": "/r/beauty/comments/1nqhu3z/haircut_advice_opinions/",
-      "relevance_score": 100,
-      "combined_score": 12.666824993888536,
-      "engagement_score_original": 51,
-      "opportunity_rating": "low",
-      "context": {
-        "triggered_keywords": [
-          "straight hair"
-        ],
-        "help_type": "hair_concern",
-        "help_type_confidence": 0.2,
-        "expertise_match": [
-          "vitamin c serum",
-          "pH balance",
-          "hair loss treatment",
-          "curly hair care",
-          "hair growth",
-          "hair oils",
-          "haircare",
-          "problem-solving"
-        ],
-        "response_angles": [
-          "Share your hair care experience",
-          "Suggest products for their hair type",
-          "Recommend professional consultation if needed"
-        ],
-        "urgency_level": "low",
-        "competition_analysis": {
-          "comment_count": 21,
-          "engagement_level": "high",
-          "response_opportunity": "limited"
-        },
-        "confidence_score": 1.0,
-        "response_suggestions": [
-          "General match - provide helpful information and ask questions to understand their needs better",
-          "Your expertise in vitamin c serum, pH balance is highly relevant",
-          "Consider these approaches: Share your hair care experience, Suggest products for their hair type"
-        ]
-      }
-    },
-    {
-      "id": "1ngurv7",
-      "title": "What are specific ingredients in conditioners to prevent frizz?",
-      "content": "A lot of the reason I struggle to find a good conditioner is I don’t know what to look for and the internet has a lot of conflicting information.\n\nI have a bio degree and have taken a very fair share of courses in chemistry, and just want to have a base understanding of the science behind it. What are good ingredients to look for in a conditioner and how do they work? On that same subject, what are bad ingredients? ",
-      "content_preview": "A lot of the reason I struggle to find a good conditioner is I don’t know what to look for and the internet has a lot of conflicting information.\n\nI h...",
-      "content_length": 419,
-      "subreddit": "HaircareScience",
-      "subreddit_color": "#00c851",
-      "subreddit_display": "r/HaircareScience",
-      "url": "https://reddit.com/r/HaircareScience/comments/1ngurv7/what_are_specific_ingredients_in_conditioners_to/",
-      "score": 46,
-      "comments": 10,
-      "engagement_score": 56,
-      "created_utc": 1757865071.0,
-      "age_human": "11d ago",
-      "age_seconds": 997378.439565897,
-      "author": "Willing-Elevator7984",
-      "has_images": false,
-      "image_urls": [],
-      "image_count": 0,
-      "flair": "Discussion",
-      "is_self": true,
-      "permalink": "/r/HaircareScience/comments/1ngurv7/what_are_specific_ingredients_in_conditioners_to/",
-      "relevance_score": 100,
-      "combined_score": 12.100000000000001,
-      "engagement_score_original": 56,
-      "opportunity_rating": "low",
-      "context": {
-        "triggered_keywords": [
-          "ingredients",
-          "conditioner"
-        ],
-        "help_type": "ingredient_question",
-        "help_type_confidence": 0.3,
-        "expertise_match": [
-          "vitamin c serum",
-          "ingredient interactions",
-          "haircare",
-          "ingredients"
-        ],
-        "response_angles": [
-          "Explain the ingredient's benefits and usage",
-          "Share your experience with that ingredient",
-          "Suggest products containing that ingredient"
-        ],
-        "urgency_level": "medium",
-        "competition_analysis": {
-          "comment_count": 10,
-          "engagement_level": "medium",
-          "response_opportunity": "moderate"
-        },
-        "confidence_score": 1.0,
-        "response_suggestions": [
-          "General match - provide helpful information and ask questions to understand their needs better",
-          "Your expertise in vitamin c serum, ingredient interactions is highly relevant",
-          "Consider these approaches: Explain the ingredient's benefits and usage, Share your experience with that ingredient"
-        ]
-      }
-    },
-    {
-      "id": "1naxl9y",
-      "title": "Is oil better than conditioner?",
-      "content": "So lately I've been trying to research what I can do better for me messed up head, and  I keep seeing people talk about all different oils, creams or leave in conditioners (didn't know that was a thing). But each post or article I read seems to have loads of confusing and conflicting information  and I can't piece together what I should try using.\n\nAnd I can't  just afford to buy on a whim without knowing it works first lol.\n\nCan someone explain to me the main differences between using oil or conditioner? Both leave in and out? Or wether one is generally better than the other? ",
-      "content_preview": "So lately I've been trying to research what I can do better for me messed up head, and  I keep seeing people talk about all different oils, creams or ...",
-      "content_length": 584,
-      "subreddit": "HaircareScience",
-      "subreddit_color": "#00c851",
-      "subreddit_display": "r/HaircareScience",
-      "url": "https://reddit.com/r/HaircareScience/comments/1naxl9y/is_oil_better_than_conditioner/",
-      "score": 45,
-      "comments": 9,
-      "engagement_score": 54,
-      "created_utc": 1757262260.0,
-      "age_human": "18d ago",
-      "age_seconds": 1600189.4399280548,
-      "author": "Paper_Kun_01",
-      "has_images": false,
-      "image_urls": [],
-      "image_count": 0,
-      "flair": "Discussion",
-      "is_self": true,
-      "permalink": "/r/HaircareScience/comments/1naxl9y/is_oil_better_than_conditioner/",
-      "relevance_score": 100,
-      "combined_score": 11.700000000000001,
-      "engagement_score_original": 54,
-=======
       "flair": "Skincare",
       "is_self": false,
       "permalink": "/r/skincareaddictsindia/comments/1nvysq1/does_raw_honey_help_with_acne/",
       "relevance_score": 27,
       "combined_score": 9.7,
       "engagement_score_original": 8,
->>>>>>> cf473de8
-      "opportunity_rating": "low",
-      "context": {
-        "triggered_keywords": [
-          "conditioner"
-        ],
-        "help_type": "product_recommendation",
-        "help_type_confidence": 0.1,
-        "expertise_match": [
-          "vitamin c serum",
-          "hair oils",
-          "haircare",
-          "scientific"
-        ],
-        "response_angles": [
-          "Recommend specific products you've used",
-          "Suggest budget-friendly alternatives",
-          "Share your experience with similar products"
-        ],
-        "urgency_level": "low",
-        "competition_analysis": {
-          "comment_count": 9,
-          "engagement_level": "medium",
-          "response_opportunity": "moderate"
-        },
-        "confidence_score": 0.93,
-        "response_suggestions": [
-          "General match - provide helpful information and ask questions to understand their needs better",
-          "Your expertise in vitamin c serum, hair oils is highly relevant",
-          "Consider these approaches: Recommend specific products you've used, Suggest budget-friendly alternatives"
-        ]
-      }
-    },
-    {
-<<<<<<< HEAD
-      "id": "1nqsf13",
-      "title": "suggestions? my hair looks like a rats nest",
-      "content": "when i was in high school my hair was CURLY\nnot much has changed with routine but i did bleach my hair for a year. not a crazy amount but probably three or four times within the span of a year \ni recently decided to stop bleaching and go darker. \ni used an herbal essence shampoo and aussie miracle curl conditioner (i know these are not the best to use i’m sorry) \nwhile my hair was still pretty wet i used “Camille Rose Honey Hydrate” and plopped my hair \ni then diffused it and added a tiny bit of jojoba oil for the ends \ni scrunched throughout. \nmy problem is my hair looks awful. please honest suggestions on how to help it and why it looks like that?? \n\ni also have bangs and tried to blow dry them but they don’t look good either haha \n",
-      "content_preview": "when i was in high school my hair was CURLY\nnot much has changed with routine but i did bleach my hair for a year. not a crazy amount but probably thr...",
-      "content_length": 744,
-      "subreddit": "curlyhair",
-      "subreddit_color": "#ff6b35",
-      "subreddit_display": "r/curlyhair",
-      "url": "https://reddit.com/r/curlyhair/comments/1nqsf13/suggestions_my_hair_looks_like_a_rats_nest/",
-      "score": 2,
-      "comments": 1,
-      "engagement_score": 3,
-      "created_utc": 1758862211.0,
-      "age_human": "3m ago",
-      "age_seconds": 238.44031810760498,
-      "author": "ash_lynn04",
-      "has_images": true,
-      "image_urls": [
-        {
-          "url": "https://preview.redd.it/av9hfz8dwfrf1.jpg?width=1242&format=pjpg&auto=webp&s=1149648058669b5a25734f39ea3d40312e7a27b2",
-          "width": 1242,
-          "height": 2208,
-          "type": "gallery"
-        },
-        {
-          "url": "https://preview.redd.it/dlwljy8dwfrf1.jpg?width=1242&format=pjpg&auto=webp&s=4d6c28ecc3efd5f193649f7db150be8fd022cb04",
-          "width": 1242,
-          "height": 2208,
-          "type": "gallery"
-        },
-        {
-          "url": "https://preview.redd.it/y1yd4v8dwfrf1.jpg?width=1242&format=pjpg&auto=webp&s=2050e35b5aec2b0c5926181a9263bbca43062498",
-          "width": 1242,
-          "height": 2208,
-          "type": "gallery"
-        }
-      ],
-      "image_count": 3,
-      "flair": "Help!",
-      "is_self": false,
-      "permalink": "/r/curlyhair/comments/1nqsf13/suggestions_my_hair_looks_like_a_rats_nest/",
-      "relevance_score": 100,
-      "combined_score": 11.368541063105065,
-      "engagement_score_original": 3,
-      "opportunity_rating": "low",
-      "context": {
-        "triggered_keywords": [
-          "shampoo",
-          "routine",
-          "conditioner",
-          "aha"
-        ],
-        "help_type": "product_recommendation",
-        "help_type_confidence": 0.2,
-        "expertise_match": [
-          "skincare routine",
-          "vitamin c serum",
-          "hair loss treatment",
-          "curly hair care",
-          "hair growth",
-          "hair oils",
-          "skincare",
-          "haircare",
-          "problem-solving"
-        ],
-        "response_angles": [
-          "Recommend specific products you've used",
-          "Suggest budget-friendly alternatives",
-          "Share your experience with similar products"
-        ],
-        "urgency_level": "low",
-        "competition_analysis": {
-          "comment_count": 1,
-          "engagement_level": "low",
-          "response_opportunity": "good"
-        },
-        "confidence_score": 1.0,
-        "response_suggestions": [
-          "General match - provide helpful information and ask questions to understand their needs better",
-          "Your expertise in skincare routine, vitamin c serum is highly relevant",
-          "Consider these approaches: Recommend specific products you've used, Suggest budget-friendly alternatives"
-        ]
-      }
-    },
-    {
-      "id": "1nqqana",
-      "title": "[Routine Help] hyperpigmentation under mouth",
-      "content": "Hey guys is this hyperpigmentation? It’s been there but not too prominent for maybe a year but in the past week since I started using salicylic acid + vitamin c syrum (which I started to treat acne) it’s gotten worse. I have bought Beauty of Joseon arbutin + rice and a Vitamin C syrum to help fix the hyperpigmentation. Will this be enough?",
-      "content_preview": "Hey guys is this hyperpigmentation? It’s been there but not too prominent for maybe a year but in the past week since I started using salicylic acid +...",
-      "content_length": 341,
-      "subreddit": "SkincareAddiction",
-      "subreddit_color": "#7193ff",
-      "subreddit_display": "r/SkincareAddiction",
-      "url": "https://reddit.com/r/SkincareAddiction/comments/1nqqana/routine_help_hyperpigmentation_under_mouth/",
-      "score": 5,
-      "comments": 8,
-      "engagement_score": 13,
-      "created_utc": 1758855386.0,
-      "age_human": "1h ago",
-      "age_seconds": 7063.440756082535,
-      "author": "kangarooski2ski",
-      "has_images": true,
-      "image_urls": [
-        {
-          "url": "https://preview.redd.it/5kxf0fz2cfrf1.jpeg?auto=webp&s=c5905c5515b811231d31c1f253d3d911089e248a",
-          "width": 1047,
-          "height": 620,
-          "type": "preview"
-        }
-      ],
-      "image_count": 1,
-      "flair": "Routine Help",
-      "is_self": false,
-      "permalink": "/r/SkincareAddiction/comments/1nqqana/routine_help_hyperpigmentation_under_mouth/",
-      "relevance_score": 100,
-      "combined_score": 10.835319593559813,
-      "engagement_score_original": 13,
-      "opportunity_rating": "low",
-      "context": {
-        "triggered_keywords": [
-          "salicylic acid",
-          "routine",
-          "vitamin c",
-          "acne",
-          "hyperpigmentation",
-          "beauty"
-        ],
-        "help_type": "routine_help",
-        "help_type_confidence": 0.3,
-        "expertise_match": [
-          "skincare routine",
-          "acne treatment",
-          "vitamin c serum",
-          "hyperpigmentation treatment",
-          "salicylic acid",
-          "hyaluronic acid",
-          "skincare",
-          "ingredients",
-          "problem-solving"
-        ],
-        "response_angles": [
-          "Share your personal routine experience",
-          "Suggest a step-by-step routine based on their skin type",
-          "Recommend products for each step"
-        ],
-        "urgency_level": "low",
-        "competition_analysis": {
-          "comment_count": 8,
-          "engagement_level": "medium",
-          "response_opportunity": "moderate"
-        },
-        "confidence_score": 1.0,
-        "response_suggestions": [
-          "General match - provide helpful information and ask questions to understand their needs better",
-          "Your expertise in skincare routine, acne treatment is highly relevant",
-          "Consider these approaches: Share your personal routine experience, Suggest a step-by-step routine based on their skin type"
-        ]
-      }
-    },
-    {
-      "id": "1nqh18f",
-      "title": "120 days of treatment results [19M]",
-      "content": "Like the title says, i have been doing the treatment for the past 4 months and I'm still confused whether it got better or not? I know it is still early to judge but i gotta see the signs at least.\n\n\nStack:\n1. Dutastride 0.5mg once daily 2. Minoxidil 5mg tablets once daily 3. Microneedling 1.5mm weekly (not committed) 4. Ketoconzole shampoo 2% 3 times a week\n\n\nStarted diffuse thinning back in late 2022 and early 2023, didn't do anything until May 2025.\n\n\nAll photos are captured atvthe same angle, lighting, and position with the same camera.\n\n\nI want your thoughts on this guys.",
-      "content_preview": "Like the title says, i have been doing the treatment for the past 4 months and I'm still confused whether it got better or not? I know it is still ear...",
-      "content_length": 583,
-      "subreddit": "tressless",
-      "subreddit_color": "#8e44ad",
-      "subreddit_display": "r/tressless",
-      "url": "https://reddit.com/r/tressless/comments/1nqh18f/120_days_of_treatment_results_19m/",
-      "score": 32,
-      "comments": 6,
-      "engagement_score": 38,
-      "created_utc": 1758830608.0,
-      "age_human": "8h ago",
-      "age_seconds": 31841.441077947617,
-      "author": "Sadmenwalking",
-      "has_images": true,
-      "image_urls": [
-        {
-          "url": "https://preview.redd.it/lavs160eadrf1.png?width=1080&format=png&auto=webp&s=f92087bb3237c42158bd80250cfb64f2fa37175d",
-          "width": 1080,
-          "height": 1491,
-          "type": "gallery"
-        },
-        {
-          "url": "https://preview.redd.it/80v3cj8eadrf1.png?width=1080&format=png&auto=webp&s=c7efb74f54f097f7f58789614c5ebbb54723baeb",
-          "width": 1080,
-          "height": 1217,
-          "type": "gallery"
-        },
-        {
-          "url": "https://preview.redd.it/we03o8deadrf1.png?width=1080&format=png&auto=webp&s=7ed55dfa0c8bdb0bb2c742fd47bbc153e6477e83",
-          "width": 1080,
-          "height": 1186,
-          "type": "gallery"
-        },
-        {
-          "url": "https://preview.redd.it/gaea0qkeadrf1.jpg?width=2299&format=pjpg&auto=webp&s=af2771d2c3735e99bb3dd9dbc244dbb1953232a8",
-          "width": 2299,
-          "height": 2437,
-          "type": "gallery"
-        }
-      ],
-      "image_count": 4,
-      "flair": "Is this regrowth?",
-      "is_self": false,
-      "permalink": "/r/tressless/comments/1nqh18f/120_days_of_treatment_results_19m/",
-      "relevance_score": 100,
-      "combined_score": 10.734904264898766,
-      "engagement_score_original": 38,
-      "opportunity_rating": "low",
-      "context": {
-        "triggered_keywords": [
-          "shampoo"
-        ],
-        "help_type": "routine_help",
-        "help_type_confidence": 0.0,
-        "expertise_match": [
-          "acne treatment",
-          "vitamin c serum",
-          "hyperpigmentation treatment",
-          "pH balance",
-          "hair loss treatment",
-          "haircare"
-        ],
-        "response_angles": [
-          "Share your personal routine experience",
-          "Suggest a step-by-step routine based on their skin type",
-          "Recommend products for each step"
-        ],
-        "urgency_level": "low",
-        "competition_analysis": {
-          "comment_count": 6,
-          "engagement_level": "medium",
-          "response_opportunity": "moderate"
-        },
-        "confidence_score": 1.0,
-        "response_suggestions": [
-          "General match - provide helpful information and ask questions to understand their needs better",
-          "Your expertise in acne treatment, vitamin c serum is highly relevant",
-          "Consider these approaches: Share your personal routine experience, Suggest a step-by-step routine based on their skin type"
-        ]
-      }
-    },
-    {
-      "id": "1n63hz0",
-      "title": "Does protein in hair products really do anything?",
-      "content": "I know that’s what the hair is actually made of, but does adding it to your hair topically in the form of a shampoo/conditioner actually do anything for your hair? ",
-      "content_preview": "I know that’s what the hair is actually made of, but does adding it to your hair topically in the form of a shampoo/conditioner actually do anything f...",
-      "content_length": 164,
-      "subreddit": "HaircareScience",
-      "subreddit_color": "#00c851",
-      "subreddit_display": "r/HaircareScience",
-      "url": "https://reddit.com/r/HaircareScience/comments/1n63hz0/does_protein_in_hair_products_really_do_anything/",
-      "score": 56,
-      "comments": 30,
-      "engagement_score": 86,
-      "created_utc": 1756767698.0,
-      "age_human": "24d ago",
-      "age_seconds": 2094751.441466093,
-      "author": "Emergency_Map7542",
-      "has_images": false,
-      "image_urls": [],
-      "image_count": 0,
-      "flair": "Discussion",
-      "is_self": true,
-      "permalink": "/r/HaircareScience/comments/1n63hz0/does_protein_in_hair_products_really_do_anything/",
-      "relevance_score": 100,
-      "combined_score": 10.599999999999998,
-      "engagement_score_original": 86,
-      "opportunity_rating": "low",
-      "context": {
-        "triggered_keywords": [
-          "shampoo",
-          "products",
-          "conditioner"
-        ],
-        "help_type": "product_recommendation",
-        "help_type_confidence": 0.1,
-        "expertise_match": [
-          "product recommendations",
-          "vitamin c serum",
-          "hair loss treatment",
-          "curly hair care",
-          "hair growth",
-          "protein treatments",
-          "hair oils",
-          "haircare",
-          "product"
-        ],
-        "response_angles": [
-          "Recommend specific products you've used",
-          "Suggest budget-friendly alternatives",
-          "Share your experience with similar products"
-        ],
-        "urgency_level": "low",
-        "competition_analysis": {
-          "comment_count": 30,
-          "engagement_level": "high",
-          "response_opportunity": "limited"
-        },
-        "confidence_score": 1.0,
-        "response_suggestions": [
-          "General match - provide helpful information and ask questions to understand their needs better",
-          "Your expertise in product recommendations, vitamin c serum is highly relevant",
-          "Consider these approaches: Recommend specific products you've used, Suggest budget-friendly alternatives"
-        ]
-      }
-    },
-    {
-      "id": "1nqrv7x",
-      "title": "Does bonnet quality matter?",
-      "content": "I bought a super cheap bonnet on amazon to keep my curls in order overnight but it is uncomfortable to wear and I usually unconsciously take it off on my sleep. Are more expensive brands better? do you have any you recommend? \n\nSince routine is required:\nI shower at night time, washing every other day\naveda be curly shampoo\nagenda be curly conditioner\nscrunch in towel\napply small amount of Alurim curl cream\nplop in tshirt 20 mins\nnot your mothers instant freeze gel\nscrunch and defuse \n",
-      "content_preview": "I bought a super cheap bonnet on amazon to keep my curls in order overnight but it is uncomfortable to wear and I usually unconsciously take it off on...",
-      "content_length": 490,
-      "subreddit": "curlyhair",
-      "subreddit_color": "#ff6b35",
-      "subreddit_display": "r/curlyhair",
-      "url": "https://reddit.com/r/curlyhair/comments/1nqrv7x/does_bonnet_quality_matter/",
-      "score": 3,
-      "comments": 3,
-      "engagement_score": 6,
-      "created_utc": 1758860349.0,
-      "age_human": "35m ago",
-      "age_seconds": 2100.4418148994446,
-      "author": "megbotstyle",
-      "has_images": false,
-      "image_urls": [],
-      "image_count": 0,
-      "flair": "Help!",
-      "is_self": true,
-      "permalink": "/r/curlyhair/comments/1nqrv7x/does_bonnet_quality_matter/",
-      "relevance_score": 100,
-      "combined_score": 10.537446789383889,
-      "engagement_score_original": 6,
-      "opportunity_rating": "low",
-      "context": {
-        "triggered_keywords": [
-          "shampoo",
-          "routine",
-          "conditioner"
-        ],
-        "help_type": "routine_help",
-        "help_type_confidence": 0.3,
-        "expertise_match": [
-          "skincare routine",
-          "vitamin c serum",
-          "curly hair care",
-          "skincare",
-          "haircare",
-          "product"
-        ],
-        "response_angles": [
-          "Share your personal routine experience",
-          "Suggest a step-by-step routine based on their skin type",
-          "Recommend products for each step"
-        ],
-        "urgency_level": "low",
-        "competition_analysis": {
-          "comment_count": 3,
-          "engagement_level": "low",
-          "response_opportunity": "good"
-        },
-        "confidence_score": 1.0,
-        "response_suggestions": [
-          "General match - provide helpful information and ask questions to understand their needs better",
-          "Your expertise in skincare routine, vitamin c serum is highly relevant",
-          "Consider these approaches: Share your personal routine experience, Suggest a step-by-step routine based on their skin type"
-        ]
-      }
-    },
-    {
-      "id": "1nqon1c",
-      "title": "[Routine Help] which retinol as the next step after Cerave?",
-      "content": "I’m currently using cerave resurfacing retinol 2x a week and my weekly PM schedule is exfoliation, retinol, hydration, hydration, exfoliation, retinol, hydration using prequel milk peel on exfoliation nights. I don’t feel like I’m getting much from the cerave anymore.\n\nShould I move to a stronger retinol or increase days per week? If I increase days, would I just replace one of the hydration nights?\n\nAnd if I move to something stronger, I’m not really sure how to pick that because Cerave doesn’t share the %. I was looking at either the cocokind beginner retinol or the new krave 24 carrot retinal, does anyone have opinions on either of those as the next step up?\n\nEdited to add that my main goals for retinol are improving acne scars and anti-aging\n\nThank you so much for any insights!",
-      "content_preview": "I’m currently using cerave resurfacing retinol 2x a week and my weekly PM schedule is exfoliation, retinol, hydration, hydration, exfoliation, retinol...",
-      "content_length": 792,
-      "subreddit": "SkincareAddiction",
-      "subreddit_color": "#7193ff",
-      "subreddit_display": "r/SkincareAddiction",
-      "url": "https://reddit.com/r/SkincareAddiction/comments/1nqon1c/routine_help_which_retinol_as_the_next_step_after/",
-      "score": 6,
-      "comments": 2,
-      "engagement_score": 8,
-      "created_utc": 1758850412.0,
-      "age_human": "3h ago",
-      "age_seconds": 12037.442158937454,
-      "author": "Past_Aioli",
-      "has_images": false,
-      "image_urls": [],
-      "image_count": 0,
-      "flair": "Routine Help",
-      "is_self": true,
-      "permalink": "/r/SkincareAddiction/comments/1nqon1c/routine_help_which_retinol_as_the_next_step_after/",
-      "relevance_score": 100,
-      "combined_score": 9.983864466908907,
-      "engagement_score_original": 8,
-      "opportunity_rating": "low",
-      "context": {
-        "triggered_keywords": [
-          "exfoliation",
-          "anti-aging",
-          "hydration",
-          "routine",
-          "acne",
-          "retinol"
-        ],
-        "help_type": "routine_help",
-        "help_type_confidence": 0.6,
-        "expertise_match": [
-          "skincare routine",
-          "acne treatment",
-          "vitamin c serum",
-          "anti-aging",
-          "retinol",
-          "exfoliation",
-          "skincare",
-          "ingredients",
-          "problem-solving"
-        ],
-        "response_angles": [
-          "Share your personal routine experience",
-          "Suggest a step-by-step routine based on their skin type",
-          "Recommend products for each step"
-        ],
-        "urgency_level": "low",
-        "competition_analysis": {
-          "comment_count": 2,
-          "engagement_level": "low",
-          "response_opportunity": "good"
-        },
-        "confidence_score": 1.0,
-        "response_suggestions": [
-          "Moderate match for routine_help - share relevant experience and ask clarifying questions",
-          "Your expertise in skincare routine, acne treatment is highly relevant",
-          "Consider these approaches: Share your personal routine experience, Suggest a step-by-step routine based on their skin type"
-        ]
-      }
-    },
-    {
-      "id": "1nqhp7b",
-      "title": "Any tips for reducing frizz and making my hair look healthier? And less messy lol",
-      "content": "I use Pantene for both shampoo and conditioner and don’t use any other hair products since that’s all I own. I air-dry my hair and lightly scrunch it with a shirt first, since I’ve read it helps reduce frizz compared to a towel. I also don't brush my hair after it dries since that's what makes it puff up and frizz even more.\n\nThis is my first time taking care of my wavy/curly hair \\[I still have no idea if it's curly or wavy\\], and I have zero experience. I’ve been washing it like it’s straight for years and only recently learned it needs to be treated differently. Any advice on how to care for it properly would be greatly appreciated!",
-      "content_preview": "I use Pantene for both shampoo and conditioner and don’t use any other hair products since that’s all I own. I air-dry my hair and lightly scrunch it ...",
-      "content_length": 643,
-      "subreddit": "curlyhair",
-      "subreddit_color": "#ff6b35",
-      "subreddit_display": "r/curlyhair",
-      "url": "https://reddit.com/r/curlyhair/comments/1nqhp7b/any_tips_for_reducing_frizz_and_making_my_hair/",
-      "score": 4,
-      "comments": 8,
-      "engagement_score": 12,
-      "created_utc": 1758832146.0,
-      "age_human": "8h ago",
-      "age_seconds": 30303.44264101982,
-      "author": "JessPanter",
-      "has_images": true,
-      "image_urls": [
-        {
-          "url": "https://preview.redd.it/s58uk118edrf1.png?width=960&format=png&auto=webp&s=61750315f36d56d31fdbb479bf8258bd5b4c8762",
-          "width": 960,
-          "height": 1280,
-          "type": "gallery"
-        },
-        {
-          "url": "https://preview.redd.it/lehgdg3wedrf1.png?width=616&format=png&auto=webp&s=c5c13cef870582570d7c16433db9ce9d50c80c64",
-          "width": 616,
-          "height": 1206,
-          "type": "gallery"
-        }
-      ],
-      "image_count": 2,
-      "flair": "Help!",
-      "is_self": false,
-      "permalink": "/r/curlyhair/comments/1nqhp7b/any_tips_for_reducing_frizz_and_making_my_hair/",
-      "relevance_score": 100,
-      "combined_score": 9.738988359562226,
-      "engagement_score_original": 12,
-      "opportunity_rating": "low",
-      "context": {
-        "triggered_keywords": [
-          "shampoo",
-          "products",
-          "conditioner",
-          "curly hair"
-        ],
-        "help_type": "hair_concern",
-        "help_type_confidence": 0.5,
-        "expertise_match": [
-          "product recommendations",
-          "vitamin c serum",
-          "hair loss treatment",
-          "scalp health",
-          "curly hair care",
-          "hair growth",
-          "hair oils",
-          "haircare",
-          "product",
-          "problem-solving"
-        ],
-        "response_angles": [
-          "Share your hair care experience",
-          "Suggest products for their hair type",
-          "Recommend professional consultation if needed"
-        ],
-        "urgency_level": "low",
-        "competition_analysis": {
-          "comment_count": 8,
-          "engagement_level": "medium",
-          "response_opportunity": "moderate"
-        },
-        "confidence_score": 1.0,
-        "response_suggestions": [
-          "Moderate match for hair_concern - share relevant experience and ask clarifying questions",
-          "Your expertise in product recommendations, vitamin c serum is highly relevant",
-          "Consider these approaches: Share your hair care experience, Suggest products for their hair type"
-        ]
-      }
-    },
-    {
-      "id": "1nqrqxs",
-      "title": "why does this happen to me? 😭",
-      "content": "I’ve always got shaving bumps but never as bad as I get them now. My shaving routine takes so long and I’ve tried so many different things. Exfoliating, scrubs, hair removal cream, trimmers, razors, in shower shaving NOTHING changes. Genuinely help me I’m so sick of it ",
-      "content_preview": "I’ve always got shaving bumps but never as bad as I get them now. My shaving routine takes so long and I’ve tried so many different things. Exfoliatin...",
-      "content_length": 270,
-      "subreddit": "beauty",
-      "subreddit_color": "#f39c12",
-      "subreddit_display": "r/beauty",
-      "url": "https://reddit.com/r/beauty/comments/1nqrqxs/why_does_this_happen_to_me/",
-      "score": 2,
-      "comments": 2,
-      "engagement_score": 4,
-      "created_utc": 1758859962.0,
-      "age_human": "41m ago",
-      "age_seconds": 2487.4430780410767,
-      "author": "Alarming-Natural-629",
-      "has_images": true,
-      "image_urls": [
-        {
-          "url": "https://preview.redd.it/u6a0b9qopfrf1.jpeg?auto=webp&s=6c8850bba7030a45bc394ce21917a12dce0112da",
-          "width": 3024,
-          "height": 4032,
-          "type": "preview"
-        }
-      ],
-      "image_count": 1,
-      "flair": "Seeking Advice",
-      "is_self": false,
-      "permalink": "/r/beauty/comments/1nqrqxs/why_does_this_happen_to_me/",
-      "relevance_score": 100,
-      "combined_score": 9.712103073492095,
-      "engagement_score_original": 4,
-      "opportunity_rating": "low",
-      "context": {
-        "triggered_keywords": [
-          "routine"
-        ],
-        "help_type": "routine_help",
-        "help_type_confidence": 0.3,
-        "expertise_match": [
-          "skincare routine",
-          "vitamin c serum",
-          "hair loss treatment",
-          "curly hair care",
-          "hair growth",
-          "hair oils",
-          "skincare",
-          "haircare",
-          "problem-solving"
-        ],
-        "response_angles": [
-          "Share your personal routine experience",
-          "Suggest a step-by-step routine based on their skin type",
-          "Recommend products for each step"
-        ],
-        "urgency_level": "low",
-        "competition_analysis": {
-          "comment_count": 2,
-          "engagement_level": "low",
-          "response_opportunity": "good"
-        },
-        "confidence_score": 1.0,
-        "response_suggestions": [
-          "General match - provide helpful information and ask questions to understand their needs better",
-          "Your expertise in skincare routine, vitamin c serum is highly relevant",
-          "Consider these approaches: Share your personal routine experience, Suggest a step-by-step routine based on their skin type"
-        ]
-      }
-    },
-    {
-      "id": "1nqs8lr",
-      "title": "Lipbalms that can cure pigmented lips",
-      "content": " I found on reddit people suggested to follow an exfoliating routine for lips so I bought squaline blue berry lip scrub last week and used it once. After washing off the scrub it made my lips really soft well moistured and pulpy yet I'm not sure will it do wonder with pigmentation. I'm going to buy a lipbalm that can actually reduce pigmentation on lips and I came by biotique whitening lip balm and wishcare spf lip balm. Kinda confused which one to go with or any other suggestion ? Anything better that can help?",
-      "content_preview": " I found on reddit people suggested to follow an exfoliating routine for lips so I bought squaline blue berry lip scrub last week and used it once. Af...",
-      "content_length": 517,
-      "subreddit": "IndianSkincareAddicts",
-      "subreddit_color": "#ff4500",
-      "subreddit_display": "r/IndianSkincareAddicts",
-      "url": "https://reddit.com/r/IndianSkincareAddicts/comments/1nqs8lr/lipbalms_that_can_cure_pigmented_lips/",
-      "score": 1,
-      "comments": 2,
-      "engagement_score": 3,
-      "created_utc": 1758861596.0,
-      "age_human": "14m ago",
-      "age_seconds": 853.4433569908142,
-      "author": "LadyDaena",
-      "has_images": true,
-      "image_urls": [
-        {
-          "url": "https://preview.redd.it/xhrlv7ojufrf1.png?auto=webp&s=cb2c0aea821e9297baa2cb9037d4b8a50cb9dc98",
-          "width": 1080,
-          "height": 1920,
-          "type": "preview"
-        }
-      ],
-      "image_count": 1,
-      "flair": "I Didnt Follow Rules,Want to Post Anyway. 5 Reports Removes This",
-      "is_self": false,
-      "permalink": "/r/IndianSkincareAddicts/comments/1nqs8lr/lipbalms_that_can_cure_pigmented_lips/",
-      "relevance_score": 100,
-      "combined_score": 9.505175543228786,
-      "engagement_score_original": 3,
-      "opportunity_rating": "low",
-      "context": {
-        "triggered_keywords": [
-          "spf",
-          "routine"
-        ],
-        "help_type": "routine_help",
-        "help_type_confidence": 0.3,
-        "expertise_match": [
-          "skincare routine",
-          "vitamin c serum",
-          "curly hair care",
-          "skincare",
-          "problem-solving"
-        ],
-        "response_angles": [
-          "Share your personal routine experience",
-          "Suggest a step-by-step routine based on their skin type",
-          "Recommend products for each step"
-        ],
-        "urgency_level": "low",
-        "competition_analysis": {
-          "comment_count": 2,
-          "engagement_level": "low",
-          "response_opportunity": "good"
-        },
-        "confidence_score": 1.0,
-        "response_suggestions": [
-          "General match - provide helpful information and ask questions to understand their needs better",
-          "Your expertise in skincare routine, vitamin c serum is highly relevant",
-          "Consider these approaches: Share your personal routine experience, Suggest a step-by-step routine based on their skin type"
-        ]
-      }
-    },
-    {
-      "id": "1nqpmf0",
-      "title": "Help me restore my dry and damaged hair",
-      "content": "My routine; Garnier Fructis Sleek &amp; Shine Shampooing and shea moisture daily hydration conditioner coconut\n\nI also air dry my hair and wash it almost every day except on the weekends (water only)\n\nI never took my hair seriously but now im willing to put in the effort because it genuinely looks like shit, if anyone has any advice for me please let me know asap\n\nPic 1-3 is my hair after attaching it with an elastic band for 3-4 hours\n\nPic 4 is my wet hair ",
-      "content_preview": "My routine; Garnier Fructis Sleek &amp; Shine Shampooing and shea moisture daily hydration conditioner coconut\n\nI also air dry my hair and wash it alm...",
-      "content_length": 462,
-      "subreddit": "curlyhair",
-      "subreddit_color": "#ff6b35",
-      "subreddit_display": "r/curlyhair",
-      "url": "https://reddit.com/r/curlyhair/comments/1nqpmf0/help_me_restore_my_dry_and_damaged_hair/",
-      "score": 2,
-      "comments": 8,
-      "engagement_score": 10,
-      "created_utc": 1758853330.0,
-      "age_human": "2h ago",
-      "age_seconds": 9119.443718910217,
-      "author": "Icy_Jeweler_8992",
-      "has_images": true,
-      "image_urls": [
-        {
-          "url": "https://preview.redd.it/xtkw4i2z5frf1.jpg?width=1170&format=pjpg&auto=webp&s=ed4651fa7a5e951f890a28b1d6474aa69c3ae393",
-          "width": 1170,
-          "height": 1350,
-          "type": "gallery"
-        },
-        {
-          "url": "https://preview.redd.it/7uhdii2z5frf1.jpg?width=1242&format=pjpg&auto=webp&s=c8c5426b494ea82bde2971f275ffe74ccc3d1d7f",
-          "width": 1242,
-          "height": 2208,
-          "type": "gallery"
-        },
-        {
-          "url": "https://preview.redd.it/5b2pmi2z5frf1.jpg?width=1242&format=pjpg&auto=webp&s=27decb49a65a156fb1aaf6b5befaed7e9adab880",
-          "width": 1242,
-          "height": 2208,
-          "type": "gallery"
-        },
-        {
-          "url": "https://preview.redd.it/hh81ti2z5frf1.jpg?width=1170&format=pjpg&auto=webp&s=7af147d378438c1c684c2c1e7b1778df05ea968d",
-          "width": 1170,
-          "height": 1780,
-          "type": "gallery"
-        }
-      ],
-      "image_count": 4,
-      "flair": "Help!",
-      "is_self": false,
-      "permalink": "/r/curlyhair/comments/1nqpmf0/help_me_restore_my_dry_and_damaged_hair/",
-      "relevance_score": 100,
-      "combined_score": 9.48118153853549,
-      "engagement_score_original": 10,
-      "opportunity_rating": "low",
-      "context": {
-        "triggered_keywords": [
-          "hydration",
-          "shampoo",
-          "routine",
-          "conditioner"
-        ],
-        "help_type": "hair_concern",
-        "help_type_confidence": 0.3,
-        "expertise_match": [
-          "skincare routine",
-          "vitamin c serum",
-          "hair loss treatment",
-          "curly hair care",
-          "hair growth",
-          "hair oils",
-          "skincare",
-          "haircare",
-          "problem-solving"
-        ],
-        "response_angles": [
-          "Share your hair care experience",
-          "Suggest products for their hair type",
-          "Recommend professional consultation if needed"
-        ],
-        "urgency_level": "high",
-        "competition_analysis": {
-          "comment_count": 8,
-          "engagement_level": "medium",
-          "response_opportunity": "moderate"
-        },
-        "confidence_score": 1.0,
-        "response_suggestions": [
-          "General match - provide helpful information and ask questions to understand their needs better",
-          "Your expertise in skincare routine, vitamin c serum is highly relevant",
-          "Consider these approaches: Share your hair care experience, Suggest products for their hair type"
-        ]
-      }
-    },
-    {
-      "id": "1nqmyiy",
-      "title": "[Routine Help] Could any products I’m using cause temporary worsening of my redness?",
-      "content": "Hey everyone I’m looking for a little advice. I’m trying to figure out what’s causing this redness to worsen for a little bit (it eventually dies down) The two photos are taken roughly an hour apart the redness does settle down considerably eventually but I want to know what could be causing this or is it normal with the products I use and my sensitive &amp; red skin.\n\nMy skin is a little more sensitive at the moment due to trying a salicylic acid serum and my skin becoming too sensitive because of it. I suffer mostly with redness on my right cheek I will list my routine below so if anyone knows what could be causing this please let me know or if anyone has an alternative products I could try ⬇️\n\nAveeno oat cleanser\n\nInkey list 10% Azelaic acid\n\nPurito centella uncented serum\n\nByoma hydrating serum\n\nCetaphil Daily Hydrating Face Moisturiser with HA",
-      "content_preview": "Hey everyone I’m looking for a little advice. I’m trying to figure out what’s causing this redness to worsen for a little bit (it eventually dies down...",
-      "content_length": 860,
-      "subreddit": "SkincareAddiction",
-      "subreddit_color": "#7193ff",
-      "subreddit_display": "r/SkincareAddiction",
-      "url": "https://reddit.com/r/SkincareAddiction/comments/1nqmyiy/routine_help_could_any_products_im_using_cause/",
-      "score": 3,
-      "comments": 5,
-      "engagement_score": 8,
-      "created_utc": 1758845608.0,
-      "age_human": "4h ago",
-      "age_seconds": 16841.44403910637,
-      "author": "daddyshrek01",
-      "has_images": true,
-      "image_urls": [
-        {
-          "url": "https://preview.redd.it/5rqtqph0jerf1.jpg?width=960&format=pjpg&auto=webp&s=87d8baf1c97ef698b1dac4e768e864aa0fc3cf0f",
-          "width": 960,
-          "height": 1217,
-          "type": "gallery"
-        },
-        {
-          "url": "https://preview.redd.it/s7jfrli0jerf1.jpg?width=640&format=pjpg&auto=webp&s=32ccee69e92baea8075304fed21ec2ff619d0437",
-          "width": 640,
-          "height": 822,
-          "type": "gallery"
-        }
-      ],
-      "image_count": 2,
-      "flair": "Routine Help",
-      "is_self": false,
-      "permalink": "/r/SkincareAddiction/comments/1nqmyiy/routine_help_could_any_products_im_using_cause/",
-      "relevance_score": 100,
-      "combined_score": 9.33888293145873,
-      "engagement_score_original": 8,
-=======
+      "opportunity_rating": "low",
+      "context": {
+        "help_type": "general",
+        "expertise_match": [],
+        "confidence_score": 0.0
+      }
+    },
+    {
       "id": "1nw78ds",
       "title": "Pls help me uncook myself",
       "content": "I am 18 men\n\nMy previous derma gave up on me after she tried\n\n2 course of doxycycline of 15 days each and Adapalene and Clindamycin Benzoyl peroxide\n\nShe recommended me to a skin specialist\n\nThe skin specialist gave me \n\nTretenoin\n\nSalicylic acid gel\n\nWith previous mentioned,\n\nHe has started me on doxycycline again despite me telling him I have already used it\n\nI beg u guys pls I have many important functions coming up\n\nFarewell\n\nTrip\n\nBirthday\n\nI beg u guys pls help",
@@ -1722,108 +193,14 @@
       "relevance_score": 24,
       "combined_score": 9.5,
       "engagement_score_original": 19,
->>>>>>> cf473de8
-      "opportunity_rating": "low",
-      "context": {
-        "triggered_keywords": [
-          "salicylic acid",
-          "products",
-          "routine",
-          "azelaic acid"
-        ],
-        "help_type": "skin_concern",
-        "help_type_confidence": 0.4,
-        "expertise_match": [
-          "skincare routine",
-          "product recommendations",
-          "sensitive skin",
-          "vitamin c serum",
-          "skin barrier repair",
-          "pH balance",
-          "salicylic acid",
-          "hyaluronic acid",
-          "skincare",
-          "product",
-          "problem-solving"
-        ],
-        "response_angles": [
-          "Share your experience with similar skin concerns",
-          "Suggest gentle, proven solutions",
-          "Recommend a consultation approach"
-        ],
-        "urgency_level": "low",
-        "competition_analysis": {
-          "comment_count": 5,
-          "engagement_level": "medium",
-          "response_opportunity": "moderate"
-        },
-        "confidence_score": 1.0,
-        "response_suggestions": [
-          "General match - provide helpful information and ask questions to understand their needs better",
-          "Your expertise in skincare routine, product recommendations is highly relevant",
-          "Consider these approaches: Share your experience with similar skin concerns, Suggest gentle, proven solutions"
-        ]
-      }
-    },
-    {
-<<<<<<< HEAD
-      "id": "1nqphlq",
-      "title": "Missing this blonde after years of balayage. What should I do?",
-      "content": "I’ve been getting a blonde balayage for a few years now, before this I was having scalp bleaches every few months and of course the re growth was really harsh given that I’m a natural brunette.\n\nBut now that my own roots have grown and grown I fear my hair is starting to look more brown than blonde - it’s quite ashy and looks quite dull to me - and I just really miss the level of blonde it was at in the beginning :(\n\nMy hairdresser does her best to get it as blonde as possible, full heads of foils and a money piece etc. it looks quite blonde initially but then in between washes and appointments it looks very dark again.\n\nI actually asked whether it would be worth doing a full scalp bleach and then balayage again to sort of restart the whole process, but she advised against this given that my hair is a lot healthier now and it would be like undoing all of that.\n\nWhat should I do? Does anyone else have experience with this?\n\n(First image is when I first got a blonde balayage done (on bleached hair) vs my hair now!)",
-      "content_preview": "I’ve been getting a blonde balayage for a few years now, before this I was having scalp bleaches every few months and of course the re growth was real...",
-      "content_length": 1028,
-      "subreddit": "Hair",
-      "subreddit_color": "#e74c3c",
-      "subreddit_display": "r/Hair",
-      "url": "https://reddit.com/r/Hair/comments/1nqphlq/missing_this_blonde_after_years_of_balayage_what/",
-      "score": 2,
-      "comments": 3,
-      "engagement_score": 5,
-      "created_utc": 1758852924.0,
-      "age_human": "2h ago",
-      "age_seconds": 9525.444510936737,
-      "author": "emilicia",
-      "has_images": true,
-      "image_urls": [
-        {
-          "url": "https://preview.redd.it/kqb2kkdr4frf1.jpg?width=1170&format=pjpg&auto=webp&s=25557ee5526967076332b5136c7940a39d9602a5",
-          "width": 1170,
-          "height": 1551,
-          "type": "gallery"
-        },
-        {
-          "url": "https://preview.redd.it/0gur7ker4frf1.jpg?width=1170&format=pjpg&auto=webp&s=5e8f33cee14c1e1e2fde64072f0222f43eada241",
-          "width": 1170,
-          "height": 2532,
-          "type": "gallery"
-        },
-        {
-          "url": "https://preview.redd.it/tpdqjmdr4frf1.jpg?width=1170&format=pjpg&auto=webp&s=553a02f89ef85fbd9f6846227a6910d90f25e62c",
-          "width": 1170,
-          "height": 2532,
-          "type": "gallery"
-        },
-        {
-          "url": "https://preview.redd.it/93fo4ger4frf1.jpg?width=1170&format=pjpg&auto=webp&s=f085c1e51a0fb39b728fec9bcbcbcaaf7550603e",
-          "width": 1170,
-          "height": 1593,
-          "type": "gallery"
-        },
-        {
-          "url": "https://preview.redd.it/l5kgpder4frf1.jpg?width=1803&format=pjpg&auto=webp&s=880f8363064fb2c9615b6dced2b3418b4a3cec87",
-          "width": 1803,
-          "height": 3612,
-          "type": "gallery"
-        }
-      ],
-      "image_count": 5,
-      "flair": "Help",
-      "is_self": false,
-      "permalink": "/r/Hair/comments/1nqphlq/missing_this_blonde_after_years_of_balayage_what/",
-      "relevance_score": 100,
-      "combined_score": 9.25342055286743,
-      "engagement_score_original": 5,
-=======
+      "opportunity_rating": "low",
+      "context": {
+        "help_type": "general",
+        "expertise_match": [],
+        "confidence_score": 0.0
+      }
+    },
+    {
       "id": "1nwndjs",
       "title": "Help to fix this acne",
       "content": "\nI'm 21(M) indian for my next year in life I've decided I want to focus on my fitness and skin.\nThing is, I'm basically a noob about skincare. I lurk here sometimes and read posts but i dont understand most of what everyone is recommending/saying. I've tried going through the wiki but its MASSIVE.\nThings i have used .\nI have heard about cleansers and moisturisers and salicylic acid\nso i have used salicylic acid and face wash and serum and used adapalene and Benzoyl Peroxide\nnothing seems works on me \nthinking that this becomes out of my handss :(",
@@ -1862,272 +239,14 @@
       "relevance_score": 24,
       "combined_score": 9.09361641384937,
       "engagement_score_original": 8,
->>>>>>> cf473de8
-      "opportunity_rating": "low",
-      "context": {
-        "triggered_keywords": [
-          "scalp"
-        ],
-        "help_type": "hair_concern",
-        "help_type_confidence": 0.2,
-        "expertise_match": [
-          "vitamin c serum",
-          "hair loss treatment",
-          "scalp health",
-          "curly hair care",
-          "hair growth",
-          "hair oils",
-          "haircare"
-        ],
-        "response_angles": [
-          "Share your hair care experience",
-          "Suggest products for their hair type",
-          "Recommend professional consultation if needed"
-        ],
-        "urgency_level": "low",
-        "competition_analysis": {
-          "comment_count": 3,
-          "engagement_level": "low",
-          "response_opportunity": "good"
-        },
-        "confidence_score": 1.0,
-        "response_suggestions": [
-          "General match - provide helpful information and ask questions to understand their needs better",
-          "Your expertise in vitamin c serum, hair loss treatment is highly relevant",
-          "Consider these approaches: Share your hair care experience, Suggest products for their hair type"
-        ]
-      }
-    },
-    {
-<<<<<<< HEAD
-      "id": "1nqr86q",
-      "title": "HOW TO STOP YOUR HAIR FEELING DRY AFTER GEL??",
-      "content": "hI! Ive recently perfected (kinda) my curly hair routine (which consists of section, wet, brush, cream, repeat, and then gel on my whole hair then diffuse), and ive noticed that the first day after wash it looks SO GOOD, but i can never get the gel out of my hair after a day and it eventually gets stringy and weighed down and loses all of its curl and niceness, so im wondering how do you get rid of gel without washing your hair every night??? or at least make it not so stringy?",
-      "content_preview": "hI! Ive recently perfected (kinda) my curly hair routine (which consists of section, wet, brush, cream, repeat, and then gel on my whole hair then dif...",
-      "content_length": 482,
-      "subreddit": "curlyhair",
-      "subreddit_color": "#ff6b35",
-      "subreddit_display": "r/curlyhair",
-      "url": "https://reddit.com/r/curlyhair/comments/1nqr86q/how_to_stop_your_hair_feeling_dry_after_gel/",
-      "score": 1,
-      "comments": 2,
-      "engagement_score": 3,
-      "created_utc": 1758858290.0,
-      "age_human": "1h ago",
-      "age_seconds": 4159.445033073425,
-      "author": "guitarsanddolls",
-      "has_images": false,
-      "image_urls": [],
-      "image_count": 0,
-      "flair": "Help!",
-      "is_self": true,
-      "permalink": "/r/curlyhair/comments/1nqr86q/how_to_stop_your_hair_feeling_dry_after_gel/",
-      "relevance_score": 100,
-      "combined_score": 9.137841584099665,
-      "engagement_score_original": 3,
-      "opportunity_rating": "low",
-      "context": {
-        "triggered_keywords": [
-          "routine",
-          "curly hair"
-        ],
-        "help_type": "routine_help",
-        "help_type_confidence": 0.4,
-        "expertise_match": [
-          "skincare routine",
-          "vitamin c serum",
-          "hair loss treatment",
-          "curly hair care",
-          "hair growth",
-          "hair oils",
-          "skincare",
-          "haircare"
-        ],
-        "response_angles": [
-          "Share your personal routine experience",
-          "Suggest a step-by-step routine based on their skin type",
-          "Recommend products for each step"
-        ],
-        "urgency_level": "low",
-        "competition_analysis": {
-          "comment_count": 2,
-          "engagement_level": "low",
-          "response_opportunity": "good"
-        },
-        "confidence_score": 1.0,
-        "response_suggestions": [
-          "General match - provide helpful information and ask questions to understand their needs better",
-          "Your expertise in skincare routine, vitamin c serum is highly relevant",
-          "Consider these approaches: Share your personal routine experience, Suggest a step-by-step routine based on their skin type"
-        ]
-      }
-    },
-    {
-      "id": "1n66lzb",
-      "title": "Does glycolic acid damage your hair over time?",
-      "content": "Wondering if using glossing products, non salon grade, could be damaging in the long run. Specifically L’Oréals Glossing system with the shampoo, conditioner and lamination mask, which all seem to have glycolic acid as the main ingredient. It says it’s non damaging but is there any scientific evidence backing that it’s non damaging if used regularly? ",
-      "content_preview": "Wondering if using glossing products, non salon grade, could be damaging in the long run. Specifically L’Oréals Glossing system with the shampoo, cond...",
-      "content_length": 353,
-      "subreddit": "HaircareScience",
-      "subreddit_color": "#00c851",
-      "subreddit_display": "r/HaircareScience",
-      "url": "https://reddit.com/r/HaircareScience/comments/1n66lzb/does_glycolic_acid_damage_your_hair_over_time/",
-      "score": 35,
-      "comments": 6,
-      "engagement_score": 41,
-      "created_utc": 1756776470.0,
-      "age_human": "24d ago",
-      "age_seconds": 2085979.445333004,
-      "author": "pulldownyourplants",
-      "has_images": false,
-      "image_urls": [],
-      "image_count": 0,
-      "flair": "Discussion",
-      "is_self": true,
-      "permalink": "/r/HaircareScience/comments/1n66lzb/does_glycolic_acid_damage_your_hair_over_time/",
-      "relevance_score": 100,
-      "combined_score": 9.100000000000001,
-      "engagement_score_original": 41,
-      "opportunity_rating": "low",
-      "context": {
-        "triggered_keywords": [
-          "shampoo",
-          "products",
-          "glycolic acid",
-          "conditioner"
-        ],
-        "help_type": "product_recommendation",
-        "help_type_confidence": 0.2,
-        "expertise_match": [
-          "product recommendations",
-          "vitamin c serum",
-          "ingredient interactions",
-          "salicylic acid",
-          "hyaluronic acid",
-          "hair loss treatment",
-          "curly hair care",
-          "hair growth",
-          "hair oils",
-          "haircare",
-          "ingredients",
-          "scientific",
-          "product"
-        ],
-        "response_angles": [
-          "Recommend specific products you've used",
-          "Suggest budget-friendly alternatives",
-          "Share your experience with similar products"
-        ],
-        "urgency_level": "low",
-        "competition_analysis": {
-          "comment_count": 6,
-          "engagement_level": "medium",
-          "response_opportunity": "moderate"
-        },
-        "confidence_score": 1.0,
-        "response_suggestions": [
-          "General match - provide helpful information and ask questions to understand their needs better",
-          "Your expertise in product recommendations, vitamin c serum is highly relevant",
-          "Consider these approaches: Recommend specific products you've used, Suggest budget-friendly alternatives"
-        ]
-      }
-    },
-    {
-      "id": "1nqs93y",
-      "title": "Dyed hair pink; turned out super bright when I wanted a soft pink",
-      "content": "I bleached my hair to the point of being blonde then I put the dye on… washed it out and bang my hair became this reddish magenta colour??.. help, what can I do to soften it \n\n\n- second slide shows the dye I used… this is far off from the expectation ",
-      "content_preview": "I bleached my hair to the point of being blonde then I put the dye on… washed it out and bang my hair became this reddish magenta colour??.. help, wha...",
-      "content_length": 251,
-      "subreddit": "Hair",
-      "subreddit_color": "#e74c3c",
-      "subreddit_display": "r/Hair",
-      "url": "https://reddit.com/r/Hair/comments/1nqs93y/dyed_hair_pink_turned_out_super_bright_when_i/",
-      "score": 2,
-      "comments": 4,
-      "engagement_score": 6,
-      "created_utc": 1758861643.0,
-      "age_human": "13m ago",
-      "age_seconds": 806.4456028938293,
-      "author": "DeftonesKorn",
-      "has_images": true,
-      "image_urls": [
-        {
-          "url": "https://preview.redd.it/c17e6wroufrf1.jpg?width=1284&format=pjpg&auto=webp&s=9ea373561124a91a15c9d26af8c33ae541263bfd",
-          "width": 1284,
-          "height": 1860,
-          "type": "gallery"
-        },
-        {
-          "url": "https://preview.redd.it/j5fwevroufrf1.jpg?width=1262&format=pjpg&auto=webp&s=c5d69036ac295f7312372836463cceb8902ec3b0",
-          "width": 1262,
-          "height": 988,
-          "type": "gallery"
-        }
-      ],
-      "image_count": 2,
-      "flair": "Help",
-      "is_self": false,
-      "permalink": "/r/Hair/comments/1nqs93y/dyed_hair_pink_turned_out_super_bright_when_i/",
-      "relevance_score": 100,
-      "combined_score": 8.91599701906244,
-      "engagement_score_original": 6,
-      "opportunity_rating": "low",
-      "context": {
-        "triggered_keywords": [],
-        "help_type": "troubleshooting",
-        "help_type_confidence": 0.1,
-        "expertise_match": [
-          "vitamin c serum",
-          "hair loss treatment",
-          "curly hair care",
-          "hair growth",
-          "hair oils",
-          "haircare",
-          "problem-solving"
-        ],
-        "response_angles": [
-          "Share how you solved a similar problem",
-          "Suggest diagnostic questions to ask",
-          "Recommend gentle solutions to try first"
-        ],
-        "urgency_level": "low",
-        "competition_analysis": {
-          "comment_count": 4,
-          "engagement_level": "medium",
-          "response_opportunity": "good"
-        },
-        "confidence_score": 1.0,
-        "response_suggestions": [
-          "General match - provide helpful information and ask questions to understand their needs better",
-          "Your expertise in vitamin c serum, hair loss treatment is highly relevant",
-          "Consider these approaches: Share how you solved a similar problem, Suggest diagnostic questions to ask"
-        ]
-      }
-    },
-    {
-      "id": "1nqrlh2",
-      "title": "[Routine Help] How to make my pores smaller/less open?",
-      "content": "Hi there,\n\nFirst off I'm not someone who does a lot of skincare. I use an exfoliating scrub gel (from Simple) when I'm in the shower, but that's about it. I also don't wear makeup because I'm autistic and don't like how it feels to have something on my face all day.\n\nSo I was wondering if there are any products out there that are effective at shrinking pores? As you can probably see it makes me quite prone to spots, and I get insecure about my face not looking smooth in general.\n\nI'm willing to try anything whether it's a cream or a mask or a tool of some kind. I defer to your wisdom on this one 😌",
-      "content_preview": "Hi there,\n\nFirst off I'm not someone who does a lot of skincare. I use an exfoliating scrub gel (from Simple) when I'm in the shower, but that's about...",
-      "content_length": 604,
-      "subreddit": "SkincareAddiction",
-      "subreddit_color": "#7193ff",
-      "subreddit_display": "r/SkincareAddiction",
-      "url": "https://reddit.com/r/SkincareAddiction/comments/1nqrlh2/routine_help_how_to_make_my_pores_smallerless_open/",
-      "score": 1,
-      "comments": 1,
-      "engagement_score": 2,
-      "created_utc": 1758859469.0,
-      "age_human": "49m ago",
-      "age_seconds": 2980.4458570480347,
-      "author": "OutlyingOkapi",
-      "has_images": true,
-      "image_urls": [
-        {
-          "url": "https://preview.redd.it/elpqo258ofrf1.jpeg?auto=webp&s=7d98753899aa3fd5014732c3ebc82d78c3183d60",
-          "width": 2776,
-          "height": 2436,
-=======
+      "opportunity_rating": "low",
+      "context": {
+        "help_type": "general",
+        "expertise_match": [],
+        "confidence_score": 0.0
+      }
+    },
+    {
       "id": "1nvyppw",
       "title": "Does raw honey help with acne?",
       "content": "For the past few months I’ve been using Cera Ve Hydrating facial cleanser and intensive moisturizing lotion. Someone recommended me to use those products and it’ll help my acne but it never did, Only a little bit. Someone told me it’s probably because I’m going through puberty which is maybe probably true because I’m 15. I’ve been scrolling thru TikTok and videos pop up talking about raw honey is the best way to get rid of acne. If anyone has information to get rid of acne please tell me so I can get rid of it.",
@@ -2150,382 +269,25 @@
           "url": "https://preview.redd.it/r0399ggxynsf1.jpeg?auto=webp&s=78783f787ea062f3bd84cd48bf76fe9221110c7b",
           "width": 1320,
           "height": 2346,
->>>>>>> cf473de8
           "type": "preview"
         }
       ],
       "image_count": 1,
-      "flair": "Routine Help",
-      "is_self": false,
-<<<<<<< HEAD
-      "permalink": "/r/SkincareAddiction/comments/1nqrlh2/routine_help_how_to_make_my_pores_smallerless_open/",
-      "relevance_score": 100,
-      "combined_score": 8.882640204640452,
-      "engagement_score_original": 2,
-      "opportunity_rating": "low",
-      "context": {
-        "triggered_keywords": [
-          "skincare",
-          "products",
-          "routine",
-          "pores"
-        ],
-        "help_type": "routine_help",
-        "help_type_confidence": 0.3,
-        "expertise_match": [
-          "skincare routine",
-          "product recommendations",
-          "sensitive skin",
-          "vitamin c serum",
-          "skin barrier repair",
-          "curly hair care",
-          "skincare",
-          "product",
-          "problem-solving"
-        ],
-        "response_angles": [
-          "Share your personal routine experience",
-          "Suggest a step-by-step routine based on their skin type",
-          "Recommend products for each step"
-        ],
-        "urgency_level": "low",
-        "competition_analysis": {
-          "comment_count": 1,
-          "engagement_level": "low",
-          "response_opportunity": "good"
-        },
-        "confidence_score": 1.0,
-        "response_suggestions": [
-          "General match - provide helpful information and ask questions to understand their needs better",
-          "Your expertise in skincare routine, product recommendations is highly relevant",
-          "Consider these approaches: Share your personal routine experience, Suggest a step-by-step routine based on their skin type"
-        ]
-      }
-    },
-    {
-      "id": "1nqn4tr",
-      "title": "In Need of Advice",
-      "content": "I’ve finally decided to embrace my waves and start the curly hair method. The routine is fine up until I diffuse my hair and suddenly all the frizz starts to pop up. Here is what I did: \n1) wet hair apply curly cream then scrunch\n2) apply flaxseed gel then scrunch\n3) immediately I diffuse my hair about 2-3 inches distance between the diffuser and my hair at the lowest heat and speed setting\n\nWhat am I doing wrong? Help, please 🙏🏻\n\nIf this helps to figure out I have low porosity hair, and live in a warm humid climate. \n\nEdit: sorry I didn’t add which ones I used\nShampoo: Safi Shayla Supa Curly shampoo, it is sulphate free\nConditioner: Moremo Hair Treatment Miracle 2x\nLeave in: Fix My Curls Leave In Cream (with Jojoba Oil and Nigella Sativa Seed Oil)\nGel: Flaxseed Gel (it says it was cold pressed)",
-      "content_preview": "I’ve finally decided to embrace my waves and start the curly hair method. The routine is fine up until I diffuse my hair and suddenly all the frizz st...",
-      "content_length": 806,
-      "subreddit": "curlyhair",
-      "subreddit_color": "#ff6b35",
-      "subreddit_display": "r/curlyhair",
-      "url": "https://reddit.com/r/curlyhair/comments/1nqn4tr/in_need_of_advice/",
-      "score": 1,
-      "comments": 5,
-      "engagement_score": 6,
-      "created_utc": 1758846098.0,
-      "age_human": "4h ago",
-      "age_seconds": 16351.446202993393,
-      "author": "eiememwai",
-      "has_images": false,
-      "image_urls": [],
-      "image_count": 0,
-      "flair": "Help!",
-      "is_self": true,
-      "permalink": "/r/curlyhair/comments/1nqn4tr/in_need_of_advice/",
-      "relevance_score": 100,
-      "combined_score": 8.756071685880423,
-      "engagement_score_original": 6,
-      "opportunity_rating": "low",
-      "context": {
-        "triggered_keywords": [
-          "shampoo",
-          "routine",
-          "pha",
-          "conditioner",
-          "curly hair"
-        ],
-        "help_type": "troubleshooting",
-        "help_type_confidence": 0.5,
-        "expertise_match": [
-          "skincare routine",
-          "acne treatment",
-          "vitamin c serum",
-          "hyperpigmentation treatment",
-          "pH balance",
-          "hair loss treatment",
-          "curly hair care",
-          "hair growth",
-          "hair oils",
-          "skincare",
-          "haircare",
-          "problem-solving"
-        ],
-        "response_angles": [
-          "Share how you solved a similar problem",
-          "Suggest diagnostic questions to ask",
-          "Recommend gentle solutions to try first"
-        ],
-        "urgency_level": "high",
-        "competition_analysis": {
-          "comment_count": 5,
-          "engagement_level": "medium",
-          "response_opportunity": "moderate"
-        },
-        "confidence_score": 1.0,
-        "response_suggestions": [
-          "Moderate match for troubleshooting - share relevant experience and ask clarifying questions",
-          "Your expertise in skincare routine, acne treatment is highly relevant",
-          "Consider these approaches: Share how you solved a similar problem, Suggest diagnostic questions to ask"
-        ]
-      }
-    },
-    {
-      "id": "1nqrqnc",
-      "title": "Bangs advice",
-      "content": "Hi all! \n\nI've been thinking about bangs for years and still keep coming back to it... I've lost a lot of density at my crown over the years and hope bangs might add some volume, I also just think they're so cute!\nDo you think they'd work for me and if so, what types?\nConsiderations:\n- I have one cowlick at my midline, slightly off-center\n- I want something extremely low effort. I LOVE the look of curtain bangs but I always see \"blow drying with a round brush\" associated with them but I am not a morning person and am always rushing to work so I will not be doing any styling in the morning (I realize this may limit options)\n- I am a gym rat and a runner so sweat is a constant battle with hair.. how do you bang wearers with an active lifestyle make it work?\n\nI included a picture of my hair pulled over my face so you can get an idea of density there and also a Snapchat filter that shows choppy/wispy bangs which I actually think are pretty cute.\n\nThanks in advance for any advice! :)",
-      "content_preview": "Hi all! \n\nI've been thinking about bangs for years and still keep coming back to it... I've lost a lot of density at my crown over the years and hope ...",
-      "content_length": 993,
-      "subreddit": "Hair",
-      "subreddit_color": "#e74c3c",
-      "subreddit_display": "r/Hair",
-      "url": "https://reddit.com/r/Hair/comments/1nqrqnc/bangs_advice/",
-      "score": 1,
-      "comments": 0,
-      "engagement_score": 1,
-      "created_utc": 1758859937.0,
-      "age_human": "41m ago",
-      "age_seconds": 2512.4465889930725,
-      "author": "Sad-Comfort3889",
-      "has_images": true,
-      "image_urls": [
-        {
-          "url": "https://preview.redd.it/dxnsypgjpfrf1.jpg?width=2544&format=pjpg&auto=webp&s=25ae5d4a69ff9a05be45a677907866c24057f95a",
-          "width": 2544,
-          "height": 3392,
-          "type": "gallery"
-        },
-        {
-          "url": "https://preview.redd.it/8utzp58lpfrf1.jpg?width=2544&format=pjpg&auto=webp&s=9d632e3a5838a617b23555bb9808bf77802078d0",
-          "width": 2544,
-          "height": 3392,
-          "type": "gallery"
-        },
-        {
-          "url": "https://preview.redd.it/0k6ei0slpfrf1.jpg?width=2544&format=pjpg&auto=webp&s=4de177864c073124cc2e2767134d3604bc6670f8",
-          "width": 2544,
-          "height": 3392,
-          "type": "gallery"
-        },
-        {
-          "url": "https://preview.redd.it/6ldd18lkpfrf1.jpg?width=1080&format=pjpg&auto=webp&s=4b035a2c1d888886afc2e483ca0c937e601539c6",
-          "width": 1080,
-          "height": 1920,
-          "type": "gallery"
-        },
-        {
-          "url": "https://preview.redd.it/8f89r41kpfrf1.jpg?width=2544&format=pjpg&auto=webp&s=7bc0a545ea40d50b0514776f30ee79d31277a756",
-          "width": 2544,
-          "height": 3392,
-          "type": "gallery"
-        },
-        {
-          "url": "https://preview.redd.it/c1asjmokpfrf1.jpg?width=2544&format=pjpg&auto=webp&s=fba1f5cdf070b31b91ebff32b6c02347462770e3",
-          "width": 2544,
-          "height": 3392,
-          "type": "gallery"
-        }
-      ],
-      "image_count": 6,
-      "flair": "Help",
-      "is_self": false,
-      "permalink": "/r/Hair/comments/1nqrqnc/bangs_advice/",
-      "relevance_score": 100,
-      "combined_score": 8.544104456142144,
-      "engagement_score_original": 1,
-=======
+      "flair": "Skincare",
+      "is_self": false,
       "permalink": "/r/skincareaddictsindia/comments/1nvyppw/does_raw_honey_help_with_acne/",
       "relevance_score": 27,
       "combined_score": 8.5,
       "engagement_score_original": 2,
->>>>>>> cf473de8
-      "opportunity_rating": "low",
-      "context": {
-        "triggered_keywords": [],
-        "help_type": "routine_help",
-        "help_type_confidence": 0.1,
-        "expertise_match": [
-          "vitamin c serum",
-          "hair loss treatment",
-          "curly hair care",
-          "hair growth",
-          "hair oils",
-          "haircare",
-          "ingredients",
-          "problem-solving"
-        ],
-        "response_angles": [
-          "Share your personal routine experience",
-          "Suggest a step-by-step routine based on their skin type",
-          "Recommend products for each step"
-        ],
-        "urgency_level": "low",
-        "competition_analysis": {
-          "comment_count": 0,
-          "engagement_level": "low",
-          "response_opportunity": "good"
-        },
-        "confidence_score": 1.0,
-        "response_suggestions": [
-          "General match - provide helpful information and ask questions to understand their needs better",
-          "Your expertise in vitamin c serum, hair loss treatment is highly relevant",
-          "Consider these approaches: Share your personal routine experience, Suggest a step-by-step routine based on their skin type"
-        ]
-      }
-    },
-    {
-      "id": "1nqr4ud",
-      "title": "Finally Natural",
-      "content": "It took me several decades to embrace my natural hair. I began to care and admire my curlies this past year, mostly air-drying and using good conditioning products, and they're finally living their best lives... Why did I wait so long 🤎\n#CurlPower\n\nProducts \nShampoo: Nutrafol Root Purifier &amp; Davine's Love interchangeably \nConditioner: I use a mask - Amika's Soulfood Nourishing Mask... My holy grail \nFinishing: Kerastase Curl Manifesto (This was the product that changed everything) \nVitamins: Nutrafol  \n\nMy Styling Tips \nShampoo &amp; condition regularly. Dab dry excessive moisture. Comb while still wet &amp; part. No need to twist curls. Add a quarter sized portion of Curl manifesto and work through hair gently with fingers. Air-dry, and voila!",
-      "content_preview": "It took me several decades to embrace my natural hair. I began to care and admire my curlies this past year, mostly air-drying and using good conditio...",
-      "content_length": 758,
-      "subreddit": "curlyhair",
-      "subreddit_color": "#ff6b35",
-      "subreddit_display": "r/curlyhair",
-      "url": "https://reddit.com/r/curlyhair/comments/1nqr4ud/finally_natural/",
-      "score": 19,
-      "comments": 3,
-      "engagement_score": 22,
-      "created_utc": 1758857995.0,
-      "age_human": "1h ago",
-      "age_seconds": 4454.447042942047,
-      "author": "ambiejambie",
-      "has_images": true,
-      "image_urls": [
-        {
-          "url": "https://preview.redd.it/c7ixm98ujfrf1.jpg?width=2316&format=pjpg&auto=webp&s=c4f7454bfd662fbf3e135292cb564b6fb1d76536",
-          "width": 2316,
-          "height": 3088,
-          "type": "gallery"
-        },
-        {
-          "url": "https://preview.redd.it/jv4yag8ujfrf1.jpg?width=2316&format=pjpg&auto=webp&s=2dd129671825dc120f4d1b2a0d5510e803431aeb",
-          "width": 2316,
-          "height": 3088,
-          "type": "gallery"
-        }
-      ],
-      "image_count": 2,
-      "flair": "Hair Victory!",
-      "is_self": false,
-      "permalink": "/r/curlyhair/comments/1nqr4ud/finally_natural/",
-      "relevance_score": 100,
-      "combined_score": 8.346308480167831,
-      "engagement_score_original": 22,
-      "opportunity_rating": "low",
-      "context": {
-        "triggered_keywords": [
-          "shampoo",
-          "products",
-          "conditioner"
-        ],
-        "help_type": "product_recommendation",
-        "help_type_confidence": 0.2,
-        "expertise_match": [
-          "product recommendations",
-          "vitamin c serum",
-          "hair loss treatment",
-          "curly hair care",
-          "hair growth",
-          "hair oils",
-          "haircare",
-          "product"
-        ],
-        "response_angles": [
-          "Recommend specific products you've used",
-          "Suggest budget-friendly alternatives",
-          "Share your experience with similar products"
-        ],
-        "urgency_level": "low",
-        "competition_analysis": {
-          "comment_count": 3,
-          "engagement_level": "low",
-          "response_opportunity": "good"
-        },
-        "confidence_score": 1.0,
-        "response_suggestions": [
-          "General match - provide helpful information and ask questions to understand their needs better",
-          "Your expertise in product recommendations, vitamin c serum is highly relevant",
-          "Consider these approaches: Recommend specific products you've used, Suggest budget-friendly alternatives"
-        ]
-      }
-    },
-    {
-      "id": "1nqp9ra",
-      "title": "I cant figure it out (fine low porosity)",
-      "content": "Hey there, so I think I will just keep this as short as possible but I have low porosity fine either 2b or 2c hair and I genuinely dont know how to take care of it. I think its wavy? I dont know any easy routines that can help my hair reach its full potential, I dont want to waste money on products that wont work and I have a very weak body and low energy so I dont have much energy to do super high maintenance routines, so I dont know how to take care of it so someone please save me! Routine is honestly just not your mothers mousse and I air dry my hair i live in canada so anyrhing sold here that is good for my hair would make me happy!",
-      "content_preview": "Hey there, so I think I will just keep this as short as possible but I have low porosity fine either 2b or 2c hair and I genuinely dont know how to ta...",
-      "content_length": 644,
-      "subreddit": "curlyhair",
-      "subreddit_color": "#ff6b35",
-      "subreddit_display": "r/curlyhair",
-      "url": "https://reddit.com/r/curlyhair/comments/1nqp9ra/i_cant_figure_it_out_fine_low_porosity/",
-      "score": 1,
-      "comments": 1,
-      "engagement_score": 2,
-      "created_utc": 1758852275.0,
-      "age_human": "2h ago",
-      "age_seconds": 10174.447432994843,
-      "author": "LukaMagnet",
-      "has_images": false,
-      "image_urls": [],
-      "image_count": 0,
-      "flair": "Help!",
-      "is_self": true,
-      "permalink": "/r/curlyhair/comments/1nqp9ra/i_cant_figure_it_out_fine_low_porosity/",
-      "relevance_score": 100,
-      "combined_score": 8.116612044379668,
-      "engagement_score_original": 2,
-      "opportunity_rating": "low",
-      "context": {
-        "triggered_keywords": [
-          "products",
-          "routine"
-        ],
-        "help_type": "routine_help",
-        "help_type_confidence": 0.5,
-        "expertise_match": [
-          "skincare routine",
-          "product recommendations",
-          "vitamin c serum",
-          "hair loss treatment",
-          "curly hair care",
-          "hair growth",
-          "hair oils",
-          "skincare",
-          "haircare",
-          "product",
-          "problem-solving"
-        ],
-        "response_angles": [
-          "Share your personal routine experience",
-          "Suggest a step-by-step routine based on their skin type",
-          "Recommend products for each step"
-        ],
-        "urgency_level": "low",
-        "competition_analysis": {
-          "comment_count": 1,
-          "engagement_level": "low",
-          "response_opportunity": "good"
-        },
-        "confidence_score": 1.0,
-        "response_suggestions": [
-          "Moderate match for routine_help - share relevant experience and ask clarifying questions",
-          "Your expertise in skincare routine, product recommendations is highly relevant",
-          "Consider these approaches: Share your personal routine experience, Suggest a step-by-step routine based on their skin type"
-        ]
+      "opportunity_rating": "low",
+      "context": {
+        "help_type": "general",
+        "expertise_match": [],
+        "confidence_score": 0.0
       }
     }
   ],
   "subreddits": [
-    "beauty",
-    "HaircareScience",
-    "Hair",
-    "SkincareAddiction",
-    "IndianSkincareAddicts",
-    "curlyhair",
-    "tressless"
+    "skincareaddictsindia"
   ]
 }